#Created July 2015
#TEASER 4 Development Team

"""This module contains an example how to create a type Buidling, to retrofit
that building and to export that building to internal XML and a Modelica record
"""


def example_type_building():


    """"First thing we need to do is to import our Project API module"""

    from teaser.Project import Project

    """We instantiate the Project class. The parameter load_data = True indicates
    that we load the XML data bases into our Project. 
    This can take a few sec."""
    
    prj = Project(load_data = True)

    """The five functions starting with type_bldg giving us the opportunity to
    create the specific type building (e.g. type_bldg_residential). The function
    automatically calculates all the necessary parameter. If not specified different
    it uses vdi calculation method."""

    prj.type_bldg_residential(name = "ResidentialBuilding",
                              year_of_construction = 1988,
                              number_of_floors = 2,
                              height_of_floors = 3.5,
                              net_leased_area = 100,
                              with_ahu=False,
                              residential_layout = 1,
                              neighbour_buildings = 1,
                              attic = 1,
                              cellar =  1,
                              construction_type = "heavy",
                              dormer = 1)
<<<<<<< HEAD
    prj.list_of_buildings[-1].modelica_set_temp()
=======
                              
    prj.type_bldg_office(name = "Office",
                              year_of_construction = 1988,
                              number_of_floors = 2,
                              height_of_floors = 3.5,
                              net_leased_area = 100,
                              office_layout=1,
                              window_layout=1,
                              construction_type = "heavy")


>>>>>>> 2d66eaf2
    """To export the parameters to a Modelica record, we use the export_record
    function. path = None indicates, that we want to store the records in 
    TEASER'S Output folder""" 
    
    prj.export_record(model_type = 'AixLib',
                      path = None)

    """Now we retrofit all buildings in the year 2015 (EnEV2014). That includes new 
    insulation layer and new windows. The name is changed to Retrofit"""

    prj.name = "Project_Retrofit"
    prj.retrofit_all_buildings(2015)
    prj.export_record(model_type = 'AixLib',
                      path = None)

    """To load our retrofitted building in TEASER, we can save to project into a
    XML file"""

    prj.save_project("Retrofit_Building",
                      path = None)

    '''   
    Save the human readable output txt
    '''
    prj.export_parameters_txt(path=None)

    '''   
    Save the human readable output txt
    '''
    prj.save_citygml(path=None)

if __name__ == '__main__':
    example_type_building()
    print("That's it! :)")<|MERGE_RESOLUTION|>--- conflicted
+++ resolved
@@ -36,9 +36,6 @@
                               cellar =  1,
                               construction_type = "heavy",
                               dormer = 1)
-<<<<<<< HEAD
-    prj.list_of_buildings[-1].modelica_set_temp()
-=======
                               
     prj.type_bldg_office(name = "Office",
                               year_of_construction = 1988,
@@ -50,7 +47,6 @@
                               construction_type = "heavy")
 
 
->>>>>>> 2d66eaf2
     """To export the parameters to a Modelica record, we use the export_record
     function. path = None indicates, that we want to store the records in 
     TEASER'S Output folder""" 
