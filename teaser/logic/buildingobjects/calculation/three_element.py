--- conflicted
+++ resolved
@@ -774,15 +774,13 @@
             1 / ground.r_inner_comb for ground in self.thermal_zone.ground_floors
         )
 
-        self.ir_emissivity_inner_gf = sum(
-<<<<<<< HEAD
-            ground.layer[0].material.ir_emissivity * ground.area
-            for ground in self.thermal_zone.ground_floors
-        )
-=======
-            ground.layer[0].material.ir_emissivity * ground.area for ground
-            in self.thermal_zone.ground_floors) / self.area_gf
->>>>>>> 2876dedc
+        self.ir_emissivity_inner_gf = (
+            sum(
+                ground.layer[0].material.ir_emissivity * ground.area
+                for ground in self.thermal_zone.ground_floors
+            )
+            / self.area_gf
+        )
 
         self.alpha_conv_inner_gf = 1 / (self.r_conv_inner_gf * self.area_gf)
         self.alpha_rad_inner_gf = 1 / (self.r_rad_inner_gf * self.area_gf)
@@ -836,7 +834,6 @@
         )
 
         self.ir_emissivity_inner_iw = (
-<<<<<<< HEAD
             sum(
                 in_wall.layer[0].material.ir_emissivity * in_wall.area
                 for in_wall in self.thermal_zone.inner_walls
@@ -849,27 +846,11 @@
                 ceiling.layer[0].material.ir_emissivity * ceiling.area
                 for ceiling in self.thermal_zone.ceilings
             )
-            / self.area_iw
-        )
+        ) / self.area_iw
 
         self.alpha_conv_inner_iw = 1 / (self.r_conv_inner_iw * self.area_iw)
         self.alpha_rad_inner_iw = 1 / (self.r_rad_inner_iw * self.area_iw)
         self.alpha_comb_inner_iw = 1 / (self.r_comb_inner_iw * self.area_iw)
-=======
-            (sum(in_wall.layer[0].material.ir_emissivity * in_wall.area for
-                 in_wall in self.thermal_zone.inner_walls)
-             + sum(floor.layer[0].material.ir_emissivity * floor.area for
-                   floor in self.thermal_zone.floors)
-             + sum(ceiling.layer[0].material.ir_emissivity * ceiling.area for
-                   ceiling in self.thermal_zone.ceilings)) / self.area_iw)
-
-        self.alpha_conv_inner_iw = (
-            1 / (self.r_conv_inner_iw * self.area_iw))
-        self.alpha_rad_inner_iw = (
-            1 / (self.r_rad_inner_iw * self.area_iw))
-        self.alpha_comb_inner_iw = (
-            1 / (self.r_comb_inner_iw * self.area_iw))
->>>>>>> 2876dedc
 
         # adjacent thermal zones are not supported!
 
