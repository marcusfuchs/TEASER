"""This module contains UseConditions class."""
import random
import teaser.data.input.usecond_input as usecond_input
import teaser.data.output.usecond_output as usecond_output
import pandas as pd
from itertools import cycle, islice


class UseConditions(object):
    """UseConditions class contains all zone specific boundary conditions.

    Class that contains the boundary conditions of use for buildings defined in
    DIN V 18599-10 ( :cite:`DeutschesInstitutfurNormung.2016`) and VDI 2078
    (:cite:`VereinDeutscherIngenieure.2015c`). Profiles for internal gains (
    persons, lighting, machines) are taken from SIA2024 (
    :cite:`SwissSocietyofEngineersandArchitects.March2006`). In addition some
    TEASER specific use conditions have been attached to this class. The
    docstring also contains how the use conditions is used.

    Note: Most attributes description are translations from DIN V 18599-10
    standard
    Attributes
    ----------
    usage: str
        usage type
        AixLib usage: String to distinguish usages of a zone
    typical_length: float [m]
        typical length of a room in a usage zone. This value is taken from
        SIA 2024. Archetype usage: division of usage zones in rooms
    typical width: float [m]
        typical width of a usage zone. This value is taken from
        SIA 2024. Archetype usage: division of usage zones in rooms
    with_heating: boolean
        Sets if the zone is heated by ideal heater or not.
    with_cooling: boolean
        Sets if the zone is cooloed by ideal cooler or not.
    with_ideal_thresholds: boolean
        Sets if the threshold temperatures for ideal heater and cooler should
        be used to prevent simultaneous heating from AHU and cooling from
        ideal heater and vice versa . This should only be turned on if an AHU
        exists.
    T_threshold_heating: float [K]
       Threshold temperature below ideal heater is used. Default is 15 °C
       which corresponds to the value for all buildings that are not built
       according to EnEV standard according to DIN EN 18599-5.
    T_threshold_cooling: float [K]
        Threshold temperature above ideal cooler is used. Default is 22 °C ,
        since there are no european standards for cooling degree days this value
        is taken from the following paper: "Heating Degree Days, Cooling
        Degree Days and Precipitation in Europe—analysis for the
        CELECT-project" by Benestad, 2008.
    heating_profile : list [K]
        Heating setpoint for a day or similar. You can set a list of any
        length, TEASER will multiplicate this list for one whole year.
    cooling_profile : list [K]
        Cooling setpoint for a day or similar. You can set a list of any
        length, TEASER will multiplicate this list for one whole year.
    persons: float [W/m2]
        Average sensible heat transmission per m2 of people with specific
        heat transmission of 70 W/person, taken from SIA 2024 and
        DIN V 18599-10 for medium occupancy.
        AixLib: Used in Zone record for internal gains as
        internalGainsPeopleSpecific
        Annex: Used for internal gains
    ratio_conv_rad_persons: float
        describes the ratio between convective and radiative heat transfer
        of the persons. Default values are derived from
        :cite:`VereinDeutscherIngenieure.2015c`.
        AixLib: Used in Zone record for internal gains
        Annex: Used for internal gains
    persons_profile : list
        Relative presence of persons 0-1 (e.g. 0.5 means that 50% of the total
        number of persons are currently in the room). Given
        for 24h. This value is taken from SIA 2024. You can set a list of any
        length, TEASER will multiplicate this list for one whole year.
        AixLib: Used for internal gains profile on top-level
        Annex: Used for internal gains
    machines: float [W/m2]
        Specific eletrical load of machines per m2. This value is taken
        from SIA 2024 and DIN V 18599-10 for medium occupancy.
        AixLib: Used in Zone record for internal gains,
        internalGainsMachinesSpecific
        Annex: Used for internal gains
    ratio_conv_rad_machines: float
        describes the ratio between convective and radiative heat transfer
        of the machines. Default values are derived from
        :cite:`Davies.2004`.
        AixLib: Used in Zone record for internal gains
        Annex: Not used, all machines are convective (see Annex examples)
    machines_profile: list
        Relative presence of machines 0-1 (e.g. 0.5 means that 50% of the total
        number of machines are currently used in the room). Given
        for 24h. This value is taken from SIA 2024. You can set a list of any
        length, TEASER will multiplicate this list for one whole year.
        AixLib: Used for internal gains profile on top-level
        Annex: Used for internal gains
    lighting_power: float [W/m2]
        spec. electr. Power for lighting. This value is taken from SIA 2024.
        AixLib: Used in Zone record for internal gains
        Annex: Not used (see Annex examples)
    ratio_conv_rad_lighting : float
        describes the ratio between convective and radiative heat transfer
        of the lighting. Default values are derived from
        :cite:`DiLaura.2011`.
        AixLib: Used in Zone record for internal gains, lighting
    lighting_profil : [float]
        Relative presence of lighting 0-1 (e.g. 0.5 means that 50% of the total
        lighting power are currently used). Typically given for 24h. This is
        aligned to the user profile.
        AixLib: Used for internal gains profile on top-level
        Annex: Not used (see Annex examples)
    min_ahu: float [m3/(m2*h)]
        Zone specific minimum specific air flow supplied by the AHU
        AixLib: Used on Multizone level for central AHU to determine total
        volume flow of all zones.
    max_ahu : float [m3/(m2*h)]
        Zone specific maximum specific air flow supplied by the AHU
        AixLib: Used on Multizone level for central AHU to determine total
        volume flow of all zones.
    with_ahu : boolean
        Zone is connected to central air handling unit or not
        AixLib: Used on Multizone level for central AHU.
    use_constant_infiltration : boolean
        choose if a constant infiltration rate should be used
        AixLib: Used on Zone level for ventilation.
    base_infiltration : float [1/h]
        base value for the infiltration rate
        AixLib: Used on Zone level for ventilation.
    max_user_infiltration : float [1/h]
        Additional infiltration rate for maximum persons activity
        AixLib: Used on Zone level for ventilation.
    max_overheating_infiltration : list [1/h]
        Additional infiltration rate when overheating appears
        AixLib: Used on Zone level for ventilation.
    max_summer_infiltration : list
        Additional infiltration rate in the summer with
        [infiltration_rate [1/h], Tmin [K], Tmax [K]]. Default values are
        aligned to :cite:`DINV1859910`.
        AixLib: Used on Zone level for ventilation.
    winter_reduction_infiltration : list
        Reduction factor of userACH for cold weather with
        [infiltration_rate [1/h], Tmin [K], Tmax [K]]
        AixLib: Used on Zone level for ventilation.
        Default values are
        aligned to :cite:`DINV1859910`.
    schedules: pandas.DataFrame
        All time dependent boundary attributes in one pandas DataFrame, used
        for export (one year in hourly timestep.)

    """

    def __init__(self, parent=None):
        """Construct UseConditions."""
        self.internal_id = random.random()

        self.parent = parent
        self.usage = "Single office"

        self.typical_length = 6.0
        self.typical_width = 6.0

        self.with_heating = True
        self.with_cooling = False
        self.T_threshold_heating = 288.15
        self.T_threshold_cooling = 295.15

        self.persons = 5.0
        self.ratio_conv_rad_persons = 0.5

        self.machines = 7.0
        self.ratio_conv_rad_machines = 0.75

        self.lighting_power = 15.9
        self.ratio_conv_rad_lighting = 0.4

        self.use_constant_infiltration = False
        self.infiltration_rate = 0.2
        self.max_user_infiltration = 1.0
        self.max_overheating_infiltration = [3.0, 2.0]
        self.max_summer_infiltration = [1.0, 273.15 + 10, 273.15 + 17]
        self.winter_reduction_infiltration = [0.5, 273.15, 273.15 + 10]

        self.min_ahu = 0.0
        self.max_ahu = 2.6
        self.with_ahu = False

<<<<<<< HEAD
        self._heating_profile = [
            294.15,
            294.15,
            294.15,
            294.15,
            294.15,
            294.15,
            294.15,
            294.15,
            294.15,
            294.15,
            294.15,
            294.15,
            294.15,
            294.15,
            294.15,
            294.15,
            294.15,
            294.15,
            294.15,
            294.15,
            294.15,
            294.15,
            294.15,
            294.15,
            294.15,
        ]
        self._cooling_profile = [
            294.15,
            294.15,
            294.15,
            294.15,
            294.15,
            294.15,
            294.15,
            294.15,
            294.15,
            294.15,
            294.15,
            294.15,
            294.15,
            294.15,
            294.15,
            294.15,
            294.15,
            294.15,
            294.15,
            294.15,
            294.15,
            294.15,
            294.15,
            294.15,
            294.15,
        ]
        self._persons_profile = [
            0.0,
            0.0,
            0.0,
            0.0,
            0.0,
            0.0,
            0.0,
            0.2,
            0.4,
            0.6,
            0.8,
            0.8,
            0.4,
            0.6,
            0.8,
            0.8,
            0.4,
            0.2,
            0.0,
            0.0,
            0.0,
            0.0,
            0.0,
            0.0,
        ]
        self._machines_profile = [
            0.1,
            0.1,
            0.1,
            0.1,
            0.1,
            0.1,
            0.1,
            0.2,
            0.4,
            0.6,
            0.8,
            0.8,
            0.4,
            0.6,
            0.8,
            0.8,
            0.4,
            0.2,
            0.1,
            0.1,
            0.1,
            0.1,
            0.1,
            0.1,
        ]
        self._lighting_profile = [
            0.0,
            0.0,
            0.0,
            0.0,
            0.0,
            0.0,
            1.0,
            1.0,
            1.0,
            1.0,
            1.0,
            1.0,
            1.0,
            1.0,
            1.0,
            1.0,
            1.0,
            1.0,
            0.0,
            0.0,
            0.0,
            0.0,
            0.0,
            0.0,
        ]
=======
        self._with_ideal_thresholds = False

        self._heating_profile = [294.15, 294.15, 294.15, 294.15,
                                 294.15, 294.15, 294.15, 294.15,
                                 294.15, 294.15, 294.15, 294.15,
                                 294.15, 294.15, 294.15, 294.15,
                                 294.15, 294.15, 294.15, 294.15,
                                 294.15, 294.15, 294.15, 294.15,
                                 294.15]
        self._cooling_profile = [294.15, 294.15, 294.15, 294.15,
                                 294.15, 294.15, 294.15, 294.15,
                                 294.15, 294.15, 294.15, 294.15,
                                 294.15, 294.15, 294.15, 294.15,
                                 294.15, 294.15, 294.15, 294.15,
                                 294.15, 294.15, 294.15, 294.15,
                                 294.15]
        self._persons_profile = [0.0, 0.0, 0.0, 0.0, 0.0, 0.0, 0.0, 0.2, 0.4,
                                 0.6, 0.8, 0.8, 0.4, 0.6, 0.8, 0.8, 0.4, 0.2,
                                 0.0, 0.0, 0.0, 0.0, 0.0, 0.0]
        self._machines_profile = [0.1, 0.1, 0.1, 0.1, 0.1, 0.1, 0.1, 0.2, 0.4,
                                  0.6, 0.8, 0.8, 0.4, 0.6, 0.8, 0.8, 0.4, 0.2,
                                  0.1, 0.1, 0.1, 0.1, 0.1, 0.1]
        self._lighting_profile = [0.0, 0.0, 0.0, 0.0, 0.0, 0.0, 1.0, 1.0, 1.0,
                                  1.0, 1.0, 1.0, 1.0, 1.0, 1.0, 1.0, 1.0, 1.0,
                                  0.0, 0.0, 0.0, 0.0, 0.0, 0.0]
>>>>>>> 06a3da1c

        self.schedules = pd.DataFrame(
            index=pd.date_range("2019-01-01 00:00:00", periods=8760, freq="H")
            .to_series()
            .dt.strftime("%m-%d %H:%M:%S"),
            data={
                "heating_profile": list(islice(cycle(self._heating_profile), 8760)),
                "cooling_profile": list(islice(cycle(self._cooling_profile), 8760)),
                "persons_profile": list(islice(cycle(self._persons_profile), 8760)),
                "lighting_profile": list(islice(cycle(self._lighting_profile), 8760)),
                "machines_profile": list(islice(cycle(self._machines_profile), 8760)),
            },
        )

    def load_use_conditions(self, zone_usage, data_class=None):
        """Load typical use conditions from JSON data base.

        Loads Use conditions specified in the JSON.

        Parameters
        ----------
        zone_usage : str
            code list for zone_usage according to 18599 or self defined

        data_class : DataClass()
            DataClass containing the bindings for Use Conditions (typically
            this is the data class stored in prj.data,
            but the user can individually change that. Default is None which
            leads to an automatic setter to self.parent.parent.parent.data (
            which is DataClass in current project)

        """
        if data_class is None:
            data_class = self.parent.parent.parent.data
        else:
            data_class = data_class

        usecond_input.load_use_conditions(
            use_cond=self, zone_usage=zone_usage, data_class=data_class
        )

    def save_use_conditions(self, data_class=None):
        """Documentation is missing."""
        if data_class is None:
            data_class = self.parent.parent.parent.data
        else:
            data_class = data_class

        usecond_output.save_use_conditions(use_cond=self, data_class=data_class)

    @property
    def with_ideal_thresholds(self):
        return self._with_ideal_thresholds

    @with_ideal_thresholds.setter
    def with_ideal_thresholds(self, value):
        if self.with_ahu is False and value is True:
            raise ValueError("Threshold for ideal heaters should only be used"
                             " when AHU is used in this zone")
        else:
            self._with_ideal_thresholds = value

    @property
    def heating_profile(self):
        return self._heating_profile

    @heating_profile.setter
    def heating_profile(self, value):
        if not isinstance(value, list):
            value = [value]
        self._heating_profile = value
        self.schedules["heating_profile"] = list(islice(cycle(value), 8760))

    @property
    def cooling_profile(self):
        return self._cooling_profile

    @cooling_profile.setter
    def cooling_profile(self, value):
        if not isinstance(value, list):
            value = [value]
        self._cooling_profile = value
        self.schedules["cooling_profile"] = list(islice(cycle(value), 8760))

    @property
    def persons_profile(self):
        return self._persons_profile

    @persons_profile.setter
    def persons_profile(self, value):
        if not isinstance(value, list):
            value = [value]
        self._persons_profile = value
        self.schedules["persons_profile"] = list(islice(cycle(value), 8760))

    @property
    def machines_profile(self):
        return self._machines_profile

    @machines_profile.setter
    def machines_profile(self, value):
        if not isinstance(value, list):
            value = [value]
        self._machines_profile = value
        self.schedules["machines_profile"] = list(islice(cycle(value), 8760))

    @property
    def lighting_profile(self):
        return self._lighting_profile

    @lighting_profile.setter
    def lighting_profile(self, value):
        if not isinstance(value, list):
            value = [value]
        self._lighting_profile = value
        self.schedules["lighting_profile"] = list(islice(cycle(value), 8760))

    @property
    def parent(self):
        return self._parent

    @parent.setter
    def parent(self, value):

        if value is not None:

            ass_error_1 = "Parent has to be an instance of ThermalZone()"

            assert type(value).__name__ == "ThermalZone", ass_error_1

            self._parent = value
            self._parent._use_conditions = self

        else:

            self._parent = None<|MERGE_RESOLUTION|>--- conflicted
+++ resolved
@@ -184,7 +184,6 @@
         self.max_ahu = 2.6
         self.with_ahu = False
 
-<<<<<<< HEAD
         self._heating_profile = [
             294.15,
             294.15,
@@ -317,33 +316,6 @@
             0.0,
             0.0,
         ]
-=======
-        self._with_ideal_thresholds = False
-
-        self._heating_profile = [294.15, 294.15, 294.15, 294.15,
-                                 294.15, 294.15, 294.15, 294.15,
-                                 294.15, 294.15, 294.15, 294.15,
-                                 294.15, 294.15, 294.15, 294.15,
-                                 294.15, 294.15, 294.15, 294.15,
-                                 294.15, 294.15, 294.15, 294.15,
-                                 294.15]
-        self._cooling_profile = [294.15, 294.15, 294.15, 294.15,
-                                 294.15, 294.15, 294.15, 294.15,
-                                 294.15, 294.15, 294.15, 294.15,
-                                 294.15, 294.15, 294.15, 294.15,
-                                 294.15, 294.15, 294.15, 294.15,
-                                 294.15, 294.15, 294.15, 294.15,
-                                 294.15]
-        self._persons_profile = [0.0, 0.0, 0.0, 0.0, 0.0, 0.0, 0.0, 0.2, 0.4,
-                                 0.6, 0.8, 0.8, 0.4, 0.6, 0.8, 0.8, 0.4, 0.2,
-                                 0.0, 0.0, 0.0, 0.0, 0.0, 0.0]
-        self._machines_profile = [0.1, 0.1, 0.1, 0.1, 0.1, 0.1, 0.1, 0.2, 0.4,
-                                  0.6, 0.8, 0.8, 0.4, 0.6, 0.8, 0.8, 0.4, 0.2,
-                                  0.1, 0.1, 0.1, 0.1, 0.1, 0.1]
-        self._lighting_profile = [0.0, 0.0, 0.0, 0.0, 0.0, 0.0, 1.0, 1.0, 1.0,
-                                  1.0, 1.0, 1.0, 1.0, 1.0, 1.0, 1.0, 1.0, 1.0,
-                                  0.0, 0.0, 0.0, 0.0, 0.0, 0.0]
->>>>>>> 06a3da1c
 
         self.schedules = pd.DataFrame(
             index=pd.date_range("2019-01-01 00:00:00", periods=8760, freq="H")
@@ -401,8 +373,10 @@
     @with_ideal_thresholds.setter
     def with_ideal_thresholds(self, value):
         if self.with_ahu is False and value is True:
-            raise ValueError("Threshold for ideal heaters should only be used"
-                             " when AHU is used in this zone")
+            raise ValueError(
+                "Threshold for ideal heaters should only be used"
+                " when AHU is used in this zone"
+            )
         else:
             self._with_ideal_thresholds = value
 
