--- conflicted
+++ resolved
@@ -52,11 +52,7 @@
         sys.stdout = EmittingStream(textWritten=self.normal_output_written)
         sys.stdin = EmittingStream(textWritten=self.normal_output_written)
         sys.stderr = EmittingStream(textWritten=self.normal_output_written)
-<<<<<<< HEAD
-        
-=======
-
->>>>>>> 8a5b0f7c
+
         self.setWindowFlags(self.windowFlags() | Qt.WindowMinMaxButtonsHint)
         self.setAttribute(QtCore.Qt.WA_DeleteOnClose)
         self.dailyHoursRange = range(0, 23)
@@ -943,13 +939,12 @@
 
     def create_new_project(self):
         ''' Clears everything and sets the project back to default.
-<<<<<<< HEAD
-        
+
         '''
-        
-        # TODO: Bei sowas immer vorsichtig sein, hier auch neu hinzukommende Listen
-        # zu clearen, ansonsten gibts irgendwann lustige bugs.
-        
+
+        # TODO: Bei sowas immer vorsichtig sein, hier auch neu hinzukommende
+        # Listen zu clearen, ansonsten gibts irgendwann lustige bugs.
+
         self.project = Project()
         self.project.modelica_info = ModelicaInfo()
         self.current_building = 0
@@ -971,9 +966,9 @@
 
     def create_new_project_ui(self):
         ''' Creates the window to set the project to default.
-        
+
         '''
-        
+
         QtGui.QMessageBox.warning(
             self, u"Warning", u"When creating a new project,"
             " all Values in Teaser will be removed.")
@@ -1007,11 +1002,11 @@
 
     def create_new_building_ui(self):
         ''' Opens the create new building window.
-        
+
         '''
-        
+
         # TODO: Bin mir nicht sicher ob das self.no_building_warning_label
-        # noch irgendwas tut, überprüfen und sonst löschen.        
+        # noch irgendwas tut, überprüfen und sonst löschen.
         self.generate_new_building_ui_page = QtGui.QWizardPage()
         self.generate_new_building_ui_page.setAttribute(
             QtCore.Qt.WA_DeleteOnClose)
@@ -1141,326 +1136,6 @@
         self.create__envelope_ui.setFixedHeight(600)
         self.create__envelope_ui_window_layout = QtGui.QGridLayout()
         self.create__envelope_ui.setLayout(
-                                 self.create__envelope_ui_window_layout)
-        self.warning_message_groupbox_layout = QtGui.QGridLayout()
-        self.warning_message_groupbox = QtGui.QGroupBox(
-                                                 u"Warning")
-        self.warning_message_groupbox.setAlignment(0x0004)
-        self.warning_message_groupbox.setGeometry(
-                                              QtCore.QRect(0, 0, 60, 60))
-        self.warning_message_groupbox.setLayout(
-            self.warning_message_groupbox_layout)
-        self.warning_message_label = QtGui.QLabel(
-                                                self.warning_message_groupbox)
-        self.warning_message_label.setText(
-             "All walls with the current orientation in building will be" +
-             " overwritten")
-        self.warning_message_label.setAlignment(QtCore.Qt.AlignCenter)
-        self.warning_message_groupbox.setMaximumHeight(48)
-        self.warning_message_groupbox.setMinimumHeight(48)
-        self.warning_message_groupbox_layout.addWidget(
-            self.warning_message_label, 0, 0)
-        self.set_all_constr_element_layout = QtGui.QGridLayout()
-        self.set_all_constr_element_layout_groupBox = QtGui.QGroupBox(
-            "Input values")
-        self.set_all_constr_element_layout_groupBox.setLayout(
-            self.set_all_constr_element_layout)
-
-        validator = QtGui.QDoubleValidator()
-
-        self.set_all_constr_element_bldg_label = QtGui.QLabel("Building")
-        self.set_all_constr_element_bldg_textbox = QtGui.QLineEdit()
-        self.set_all_constr_element_bldg_textbox.setText(
-                                                    self.current_building.name)
-        self.set_all_constr_element_bldg_textbox.setReadOnly(True)
-        self.set_all_constr_element_bldg_textbox.setMaximumHeight(24)
-
-        self.set_all_constr_element_orientation_label = QtGui.QLabel(
-                                                                 "Orientation")
-        self.set_all_constr_element_orientation_textbox = QtGui.QLineEdit()
-        self.set_all_constr_element_orientation_textbox.setText(
-                            self.envelope_orientation_combobox.currentText())
-        self.set_all_constr_element_orientation_textbox.setReadOnly(True)
-        self.set_all_constr_element_orientation_textbox.setMaximumHeight(24)
-
-        self.set_all_constr_element_type_label = QtGui.QLabel("Type")
-        self.set_all_constr_element_type_textbox = QtGui.QLineEdit()
-        self.set_all_constr_element_type_textbox.setText(
-                                            self.envelope_type_textbox.text())
-        self.set_all_constr_element_type_textbox.setReadOnly(True)
-        self.set_all_constr_element_type_textbox.setMaximumHeight(24)
-
-        self.set_all_constr_element_tilt_label = QtGui.QLabel("Tilt")
-        self.set_all_constr_element_tilt_textbox = QtGui.QLineEdit()
-        self.set_all_constr_element_tilt_textbox.setValidator(validator)
-        self.set_all_constr_element_tilt_textbox.setMaximumHeight(24)
-
-        self.set_all_constr_element_inner_con_label = QtGui.QLabel(
-                                                        "Inner Convection")
-        self.set_all_constr_element_inner_con_textbox = QtGui.QLineEdit()
-        self.set_all_constr_element_inner_con_textbox.setValidator(validator)
-        self.set_all_constr_element_inner_con_textbox.setMaximumHeight(24)
-
-        self.set_all_constr_element_inner_rad_label = QtGui.QLabel(
-                                                        "Inner Radiation")
-        self.set_all_constr_element_inner_rad_textbox = QtGui.QLineEdit()
-        self.set_all_constr_element_inner_rad_textbox.setValidator(validator)
-        self.set_all_constr_element_inner_rad_textbox.setMaximumHeight(24)
-
-        self.set_all_constr_element_outer_con_label = QtGui.QLabel(
-                                                        "Outer Convection")
-        self.set_all_constr_element_outer_con_textbox = QtGui.QLineEdit()
-        self.set_all_constr_element_outer_con_textbox.setValidator(validator)
-        self.set_all_constr_element_outer_con_textbox.setMaximumHeight(24)
-
-        self.set_all_constr_element_outer_rad_label = QtGui.QLabel(
-                                                        "Outer Radiation")
-        self.set_all_constr_element_outer_rad_textbox = QtGui.QLineEdit()
-        self.set_all_constr_element_outer_rad_textbox.setValidator(validator)
-        self.set_all_constr_element_outer_rad_textbox.setMaximumHeight(24)
-        self.set_all_constr_save_cancel_layout = QtGui.QGridLayout()
-        self.set_all_constr_save_cancel_layout_GroupBox = QtGui.QGroupBox()
-        self.set_all_constr_save_cancel_layout_GroupBox.setLayout(
-            self.set_all_constr_save_cancel_layout)
-        self.set_all_constr_save_cancel_layout_GroupBox.setMaximumHeight(48)
-
-        self.set_all_constr_element_add_material_button = QtGui.QPushButton()
-        self.set_all_constr_element_add_material_button.setText("Add Layer")
-        self.connect(self.set_all_constr_element_add_material_button,
-                     SIGNAL("clicked()"),
-                     lambda check_window="set all construction window":
-                     self.create_new_layer_ui(check_window))
-
-        self.set_all_constr_element_delete_material_button = QtGui.QPushButton()
-        self.set_all_constr_element_delete_material_button.setText(
-                                                                "Delete Layer")
-        self.connect(self.set_all_constr_element_delete_material_button,
-                     SIGNAL("clicked()"),
-                     self.delete_selected_layer_set_all_constr)
-
-        self.element_material_list_view = QtGui.QListView()
-        self.set_all_constr_element_material_list_view = QtGui.QListView()
-        self.set_all_constr_element_material_list_view.setGeometry(
-            QtCore.QRect(10, 200, 170, 300))
-        self.set_all_constr_element_material_list_view.setObjectName(
-            _fromUtf8("ElementMaterialsListView"))
-        self.set_all_constr_element_material_list_view.setModel(
-                                    self.element_layer_model_set_all_constr)
-        self.set_all_constr_element_material_list_view.setItemDelegate(
-                                                                    self.lVZF)
-        self.set_all_constr_element_material_list_view.setEditTriggers(
-            QtGui.QAbstractItemView.NoEditTriggers)
-        self.set_all_constr_element_material_list_view.doubleClicked.connect(
-            self.show_layer_build_ui)
-
-        self.set_all_constr_save_button = QtGui.QPushButton()
-        self.set_all_constr_save_button.setText("Save")
-
-        self.connect(self.set_all_constr_save_button, SIGNAL("clicked()"),
-                     self.save_input_values_set_all_constr)
-        self.connect(self.set_all_constr_save_button, SIGNAL("clicked()"),
-                     self.clear_input_values_set_all_constr)
-        self.connect(self.set_all_constr_save_button, SIGNAL("clicked()"),
-                     self.create__envelope_ui, QtCore.SLOT("close()"))
-
-=======
-
-        '''
-
-        # TODO: Bei sowas immer vorsichtig sein, hier auch neu hinzukommende
-        # Listen zu clearen, ansonsten gibts irgendwann lustige bugs.
-
-        self.project = Project()
-        self.project.modelica_info = ModelicaInfo()
-        self.current_building = 0
-        self.current_zone = 0
-        self.current_element = 0
-        self.current_layer = 0
-        self.zone_model.clear()
-        self.outer_elements_model.clear()
-        self.element_model.clear()
-        self.layer_model.clear()
-        self.buildings_combo_box_model.clear()
-        self.side_bar_construction_year_line_edit.clear()
-        self.side_bar_height_of_floors_line_edit.clear()
-        self.side_bar_id_line_edit.clear()
-        self.side_bar_location_line_edit.clear()
-        self.side_bar_net_leased_area_line_edit.clear()
-        self.side_bar_number_of_floors_line_edit.clear()
-        self.side_bar_street_line_edit.clear()
-
-    def create_new_project_ui(self):
-        ''' Creates the window to set the project to default.
-
-        '''
-
-        QtGui.QMessageBox.warning(
-            self, u"Warning", u"When creating a new project,"
-            " all Values in Teaser will be removed.")
-        self.create_new_project_ui_page = QtGui.QWizardPage()
-        self.create_new_project_ui_page.setAttribute(
-            QtCore.Qt.WA_DeleteOnClose)
-        self.create_new_project_ui_page.setWindowTitle("Create new Zone")
-        self.create_new_project_ui_page.setFixedWidth(350)
-        self.create_new_project_ui_page.setFixedHeight(200)
-        self.create_new_project_window_layout = QtGui.QGridLayout()
-        self.create_new_project_ui_page.setLayout(
-            self.create_new_project_window_layout)
-        self.create_new_project_save_button = QtGui.QPushButton()
-        self.create_new_project_save_button.setText("Save")
-        self.connect(self.create_new_project_save_button,
-                     SIGNAL("clicked()"), self.create_new_project)
-        self.connect(self.create_new_project_save_button,
-                     SIGNAL("clicked()"), self.create_new_project_ui_page,
-                     QtCore.SLOT("close()"))
-        self.create_new_project_cancel_button = QtGui.QPushButton()
-        self.create_new_project_cancel_button.setText("Cancel")
-        self.connect(self.create_new_project_cancel_button,
-                     SIGNAL("clicked()"), self.create_new_project_ui_page,
-                     QtCore.SLOT("close()"))
-        self.create_new_project_window_layout.addWidget(
-            self.create_new_project_save_button, 2, 0)
-        self.create_new_project_window_layout.addWidget(
-            self.create_new_project_cancel_button, 2, 1)
-        self.create_new_project_ui_page.setWindowModality(Qt.ApplicationModal)
-        self.create_new_project_ui_page.show()
-
-    def create_new_building_ui(self):
-        ''' Opens the create new building window.
-
-        '''
-
-        # TODO: Bin mir nicht sicher ob das self.no_building_warning_label
-        # noch irgendwas tut, überprüfen und sonst löschen.
-        self.generate_new_building_ui_page = QtGui.QWizardPage()
-        self.generate_new_building_ui_page.setAttribute(
-            QtCore.Qt.WA_DeleteOnClose)
-        self.generate_new_building_ui_page.setWindowTitle(
-            "Create new Building")
-        self.generate_new_building_ui_page.setFixedWidth(350)
-        self.generate_new_building_ui_page.setFixedHeight(200)
-        self.generate_new_building_window_layout = QtGui.QGridLayout()
-        self.generate_new_building_ui_page.setLayout(
-            self.generate_new_building_window_layout)
-
-        self.no_building_warning_label = QtGui.QLabel(
-            "You need to specify a building first")
-
-        self.generate_new_building_id_label = QtGui.QLabel("Id: ")
-        self.generate_new_building_id_line_edit = QtGui.QLineEdit()
-        self.generate_new_building_id_line_edit.setObjectName(
-            "generate_new_building_id_line_edit")
-
-        self.generate_new_building_save_button = QtGui.QPushButton()
-        self.generate_new_building_save_button.setText("Save")
-        self.connect(self.generate_new_building_save_button, SIGNAL(
-            "clicked()"), self.check_new_building_inputs)
-        self.connect(self.generate_new_building_save_button, SIGNAL(
-            "clicked()"), self.generate_new_building_ui_page,
-            QtCore.SLOT("close()"))
-
-        self.generate_new_building_cancel_button = QtGui.QPushButton()
-        self.generate_new_building_cancel_button.setText("Cancel")
-        self.connect(self.generate_new_building_cancel_button, SIGNAL(
-            "clicked()"), self.generate_new_building_ui_page,
-            QtCore.SLOT("close()"))
-
-        self.generate_new_building_window_layout.addWidget(
-            self.no_building_warning_label, 0, 0)
-        self.generate_new_building_window_layout.addWidget(
-            self.generate_new_building_id_label, 1, 0)
-        self.generate_new_building_window_layout.addWidget(
-            self.generate_new_building_id_line_edit, 1, 1)
-        self.generate_new_building_window_layout.addWidget(
-            self.generate_new_building_save_button, 2, 0)
-        self.generate_new_building_window_layout.addWidget(
-            self.generate_new_building_cancel_button, 2, 1)
-        self.generate_new_building_ui_page.setWindowModality(
-            Qt.ApplicationModal)
-        self.generate_new_building_ui_page.show()
-
-    def create_new_element_ui(self):
-        ''' Opens the window to create a new element.
-
-        '''
-
-        self.create_new_element_ui_page = QtGui.QWizardPage()
-        self.create_new_element_ui_page.setAttribute(
-            QtCore.Qt.WA_DeleteOnClose)
-        self.create_new_element_ui_page.setWindowTitle("Create new Element")
-        self.create_new_element_ui_page.setFixedWidth(350)
-        self.create_new_element_ui_page.setFixedHeight(200)
-        self.generate_new_element_window_layout = QtGui.QGridLayout()
-        self.create_new_element_ui_page.setLayout(
-            self.generate_new_element_window_layout)
-        self.generate_new_element_name_label = QtGui.QLabel("Id: ")
-        self.generate_new_element_name_line_edit = QtGui.QLineEdit()
-        self.generate_new_element_name_line_edit.setObjectName(
-            "generate_new_element_name_line_edit")
-        self.generate_new_element_type_label = QtGui.QLabel("Type: ")
-        self.generate_new_element_type_combobox = QtGui.QComboBox()
-        self.generate_new_element_type_combobox.setObjectName(
-            "generate_new_element_type_line_edit")
-        self.generate_new_element_type_combobox.addItem(
-            "Inner Wall", userData=None)
-        self.generate_new_element_type_combobox.addItem(
-            "Outer Wall", userData=None)
-        self.generate_new_element_type_combobox.addItem(
-            "Window", userData=None)
-        self.generate_new_element_type_combobox.addItem(
-            "GroundFloor", userData=None)
-        self.generate_new_element_type_combobox.addItem(
-            "Rooftop", userData=None)
-        self.generate_new_element_type_combobox.addItem(
-            "Ceiling", userData=None)
-        self.generate_new_element_type_combobox.addItem(
-            "Floor", userData=None)
-        self.generate_new_element_area_label = QtGui.QLabel("Area: ")
-        self.generate_new_element_area_line_edit = QtGui.QLineEdit()
-        self.generate_new_element_area_line_edit.setObjectName(
-            "generate_new_element_area_line_edit")
-
-        self.generate_new_element_save_button = QtGui.QPushButton()
-        self.generate_new_element_save_button.setText("Save")
-        self.connect(self.generate_new_element_save_button, SIGNAL(
-            "clicked()"), self.check_new_element_inputs)
-        self.connect(self.generate_new_element_save_button, SIGNAL(
-            "clicked()"), self.create_new_element_ui_page,
-            QtCore.SLOT("close()"))
-
-        self.generate_new_element_cancel_button = QtGui.QPushButton()
-        self.generate_new_element_cancel_button.setText("Cancel")
-        self.connect(self.generate_new_element_cancel_button, SIGNAL(
-            "clicked()"), self.create_new_element_ui_page,
-            QtCore.SLOT("close()"))
-        self.generate_new_element_window_layout.addWidget(
-            self.generate_new_element_name_label, 1, 0)
-        self.generate_new_element_window_layout.addWidget(
-            self.generate_new_element_name_line_edit, 1, 1)
-        self.generate_new_element_window_layout.addWidget(
-            self.generate_new_element_type_label, 2, 0)
-        self.generate_new_element_window_layout.addWidget(
-            self.generate_new_element_type_combobox, 2, 1)
-        self.generate_new_element_window_layout.addWidget(
-            self.generate_new_element_area_label, 3, 0)
-        self.generate_new_element_window_layout.addWidget(
-            self.generate_new_element_area_line_edit, 3, 1)
-        self.generate_new_element_window_layout.addWidget(
-            self.generate_new_element_save_button, 4, 0)
-        self.generate_new_element_window_layout.addWidget(
-            self.generate_new_element_cancel_button, 4, 1)
-        self.create_new_element_ui_page.setWindowModality(
-            Qt.ApplicationModal)
-        self.create_new_element_ui_page.show()
-
-    def create_new_envelope_ui(self):
-        self.create__envelope_ui = WizardPage()
-        self.create__envelope_ui.setAttribute(QtCore.Qt.WA_DeleteOnClose)
-        self.create__envelope_ui.setWindowTitle("Set all construction")
-        self.create__envelope_ui.setFixedWidth(400)
-        self.create__envelope_ui.setFixedHeight(600)
-        self.create__envelope_ui_window_layout = QtGui.QGridLayout()
-        self.create__envelope_ui.setLayout(
             self.create__envelope_ui_window_layout)
         self.warning_message_groupbox_layout = QtGui.QGridLayout()
         self.warning_message_groupbox = QtGui.QGroupBox(
@@ -1584,169 +1259,12 @@
         self.connect(self.set_all_constr_save_button, SIGNAL("clicked()"),
                      self.create__envelope_ui, QtCore.SLOT("close()"))
 
->>>>>>> 8a5b0f7c
         self.set_all_constr_cancel_button = QtGui.QPushButton()
         self.set_all_constr_cancel_button.setText("Cancel")
         self.connect(self.set_all_constr_cancel_button, SIGNAL("clicked()"),
                      self.clear_input_values_set_all_constr)
         self.connect(self.set_all_constr_cancel_button, SIGNAL("clicked()"),
                      self.create__envelope_ui, QtCore.SLOT("close()"))
-<<<<<<< HEAD
-
-        self.set_all_constr_element_layout.addWidget(
-                self.set_all_constr_element_bldg_label, 1, 0)
-        self.set_all_constr_element_layout.addWidget(
-            self.set_all_constr_element_bldg_textbox, 1, 1)
-        self.set_all_constr_element_layout.addWidget(
-                self.set_all_constr_element_orientation_label, 2, 0)
-        self.set_all_constr_element_layout.addWidget(
-            self.set_all_constr_element_orientation_textbox, 2, 1)
-        self.set_all_constr_element_layout.addWidget(
-                self.set_all_constr_element_type_label, 3, 0)
-        self.set_all_constr_element_layout.addWidget(
-            self.set_all_constr_element_type_textbox, 3, 1)
-        self.set_all_constr_element_layout.addWidget(
-            self.set_all_constr_element_tilt_label, 4, 0)
-        self.set_all_constr_element_layout.addWidget(
-            self.set_all_constr_element_tilt_textbox, 4, 1)
-        self.set_all_constr_element_layout.addWidget(
-            self.set_all_constr_element_inner_con_label, 5, 0)
-        self.set_all_constr_element_layout.addWidget(
-            self.set_all_constr_element_inner_con_textbox, 5, 1)
-        self.set_all_constr_element_layout.addWidget(
-            self.set_all_constr_element_inner_rad_label, 6, 0)
-        self.set_all_constr_element_layout.addWidget(
-            self.set_all_constr_element_inner_rad_textbox, 6, 1)
-        if self.set_all_constr_element_type_textbox.text() != "Ground Floor":
-            self.set_all_constr_element_layout.addWidget(
-                self.set_all_constr_element_outer_con_label, 7, 0)
-            self.set_all_constr_element_layout.addWidget(
-                self.set_all_constr_element_outer_con_textbox, 7, 1)
-            self.set_all_constr_element_layout.addWidget(
-                self.set_all_constr_element_outer_rad_label, 8, 0)
-            self.set_all_constr_element_layout.addWidget(
-                self.set_all_constr_element_outer_rad_textbox, 8, 1)
-        self.set_all_constr_element_layout.addWidget(
-            self.set_all_constr_element_add_material_button, 9, 0)
-        self.set_all_constr_element_layout.addWidget(
-            self.set_all_constr_element_delete_material_button, 9, 1)
-        self.set_all_constr_element_layout.addWidget(
-            self.set_all_constr_element_material_list_view, 10, 0, 11, 2)
-
-        self.set_all_constr_save_cancel_layout.addWidget(
-                                            self.set_all_constr_save_button,
-                                            0, 0)
-        self.set_all_constr_save_cancel_layout.addWidget(
-                                            self.set_all_constr_cancel_button,
-                                            0, 1)
-
-        self.create__envelope_ui_window_layout.addWidget(
-                    self.warning_message_groupbox, 0, 0)
-        self.create__envelope_ui_window_layout.addWidget(
-                    self.set_all_constr_element_layout_groupBox, 1, 0)
-        self.create__envelope_ui_window_layout.addWidget(
-                    self.set_all_constr_save_cancel_layout_GroupBox, 2, 0)
-
-        self.create__envelope_ui.closeEvent(self,
-                        elem_layer=self.element_layer_model_set_all_constr,
-                        layer_list=self.all_constr_layer_list)
-        self.create__envelope_ui.setWindowModality(Qt.ApplicationModal)
-        self.create__envelope_ui.show()
-
-    def create_new_layer_ui(self, check):
-        ''' Opens the window to create a new layer.
-
-        '''
-
-        self.create_layer_ui = QtGui.QWizardPage()
-        self.create_layer_ui.setAttribute(QtCore.Qt.WA_DeleteOnClose)
-        self.create_layer_ui.setWindowTitle("Layer Details")
-        self.create_layer_ui.setFixedWidth(450)
-        self.create_layer_ui.setFixedHeight(300)
-        self.create_layer_ui_window_layout = QtGui.QGridLayout()
-        self.create_layer_ui.setLayout(self.create_layer_ui_window_layout)
-        self.materials = Controller.get_materials_from_file(self.project)
-        self.is_switchable = False
-
-        self.new_layer_general_layout = QtGui.QGridLayout()
-        self.new_layer_general_layout_group_box = \
-            QtGui.QGroupBox("Layer Values")
-        self.new_layer_general_layout_group_box.setLayout(
-            self.new_layer_general_layout)
-
-        self.new_layer_position_label = QtGui.QLabel("Position")
-        self.new_layer_position_combobox = QtGui.QComboBox()
-
-        if check == "Element Details Window":
-            num_layers = len(self.current_element.layer) + 1
-        elif check == "set all construction window":
-            num_layers = len(self.all_constr_layer_list) + 1
-
-        if num_layers > 1:
-            for x in range(0, num_layers):
-                self.new_layer_position_combobox.addItem(
-                    str(x), userData=None)
-        else:
-            self.new_layer_position_combobox.addItem(
-                "0", userData=None)
-        self.new_layer_position_combobox.setCurrentIndex(num_layers - 1)
-
-        self.new_layer_thickness_label = QtGui.QLabel("Layer Thickness")
-        self.new_layer_thickness_textbox = QtGui.QLineEdit()
-        self.new_layer_thickness_textbox.setObjectName(
-            _fromUtf8("ThicknessTextBox"))
-
-        self.new_layer_material_density_label = QtGui.QLabel("Density")
-        self.new_layer_material_density_textbox = QtGui.QLineEdit()
-        self.new_layer_material_density_textbox.setObjectName(
-            _fromUtf8("MaterialDensityTextBox"))
-
-        self.new_layer_material_thermal_conduc_label = \
-            QtGui.QLabel("ThermalConduc")
-        self.new_layer_material_thermal_conduc_textbox = QtGui.QLineEdit()
-        self.new_layer_material_thermal_conduc_textbox.setObjectName(
-            _fromUtf8("MaterialThermalConducTextBox"))
-
-        self.new_layer_material_heat_capac_label = QtGui.QLabel("HeatCapac")
-        self.new_layer_material_heat_capac_textbox = QtGui.QLineEdit()
-        self.new_layer_material_heat_capac_textbox.setObjectName(
-            _fromUtf8("MaterialHeatCapacTextBox"))
-
-        self.new_layer_material_solar_absorp_label = \
-            QtGui.QLabel("SolarAbsorp")
-        self.new_layer_material_solar_absorp_textbox = QtGui.QLineEdit()
-        self.new_layer_material_solar_absorp_textbox.setObjectName(
-            _fromUtf8("MaterialSolarAbsorpTextBox"))
-
-        self.new_layer_material_ir_emissivity_label = \
-            QtGui.QLabel("IrEmissivity")
-        self.new_layer_material_ir_emissivity_textbox = QtGui.QLineEdit()
-        self.new_layer_material_ir_emissivity_textbox.setObjectName(
-            _fromUtf8("MaterialIrEmissivityTextBox"))
-
-        self.new_layer_material_transmittance_label = \
-            QtGui.QLabel("Transmittance")
-        self.new_layer_material_transmittance_textbox = QtGui.QLineEdit()
-        self.new_layer_material_transmittance_textbox.setObjectName(
-            _fromUtf8("MaterialTransmittanceTextBox"))
-
-        self.new_layer_material_label = QtGui.QLabel("Material")
-        self.new_layer_material_combobox = QtGui.QComboBox()
-        self.connect(self.new_layer_material_combobox, QtCore.SIGNAL(
-            "currentIndexChanged(int)"), self.load_material)
-        temp_list = []
-        for material in self.materials:
-            if material.name not in temp_list:
-                temp_list.append(material.name)
-        self.new_layer_material_combobox.addItems(sorted(temp_list))
-        self.is_switchable = True
-
-        self.new_layer_save_button = QtGui.QPushButton()
-        self.new_layer_save_button.setText("Save")
-        self.connect(self.new_layer_save_button, SIGNAL(
-                "clicked()"), lambda check_window=check:
-                self.check_new_layer_inputs(check_window))
-=======
 
         self.set_all_constr_element_layout.addWidget(
             self.set_all_constr_element_bldg_label, 1, 0)
@@ -2445,358 +1963,9 @@
 
     def generate_zone_ui(self):
         ''' Opens a window to create a new zone.
->>>>>>> 8a5b0f7c
-
-        if check == "Element Details Window":
-            self.connect(self.new_layer_save_button, SIGNAL(
-                "clicked()"), self.update_element_details)
-
-<<<<<<< HEAD
-        elif check == "set all construction window":
-            self.connect(self.new_layer_save_button, SIGNAL(
-                "clicked()"), self.update_set_all_construction)
-
-        self.connect(self.new_layer_save_button, SIGNAL(
-            "clicked()"), self.create_layer_ui, QtCore.SLOT("close()"))
-
-        self.new_layer_cancel_button = QtGui.QPushButton()
-        self.new_layer_cancel_button.setText("Cancel")
-        self.connect(self.new_layer_cancel_button, SIGNAL(
-            "clicked()"), self.create_layer_ui, QtCore.SLOT("close()"))
-
-        self.new_layer_general_layout.addWidget(
-            self.new_layer_position_label, 1, 0)
-        self.new_layer_general_layout.addWidget(
-            self.new_layer_position_combobox, 1, 1)
-        self.new_layer_general_layout.addWidget(
-            self.new_layer_thickness_label, 2, 0)
-        self.new_layer_general_layout.addWidget(
-            self.new_layer_thickness_textbox, 2, 1)
-        self.new_layer_general_layout.addWidget(
-            self.new_layer_material_label, 3, 0)
-        self.new_layer_general_layout.addWidget(
-            self.new_layer_material_combobox, 3, 1)
-        self.new_layer_general_layout.addWidget(
-            self.new_layer_material_density_label, 4, 0)
-        self.new_layer_general_layout.addWidget(
-            self.new_layer_material_density_textbox, 4, 1)
-        self.new_layer_general_layout.addWidget(
-            self.new_layer_material_thermal_conduc_label, 5, 0)
-        self.new_layer_general_layout.addWidget(
-            self.new_layer_material_thermal_conduc_textbox, 5, 1)
-        self.new_layer_general_layout.addWidget(
-            self.new_layer_material_heat_capac_label, 6, 0)
-        self.new_layer_general_layout.addWidget(
-            self.new_layer_material_heat_capac_textbox, 6, 1)
-        self.new_layer_general_layout.addWidget(
-            self.new_layer_material_solar_absorp_label, 7, 0)
-        self.new_layer_general_layout.addWidget(
-            self.new_layer_material_solar_absorp_textbox, 7, 1)
-        self.new_layer_general_layout.addWidget(
-            self.new_layer_material_ir_emissivity_label, 8, 0)
-        self.new_layer_general_layout.addWidget(
-            self.new_layer_material_ir_emissivity_textbox, 8, 1)
-        self.new_layer_general_layout.addWidget(
-            self.new_layer_material_transmittance_label, 9, 0)
-        self.new_layer_general_layout.addWidget(
-            self.new_layer_material_transmittance_textbox, 9, 1)
-        self.new_layer_general_layout.addWidget(
-            self.new_layer_save_button, 10, 0)
-        self.new_layer_general_layout.addWidget(
-            self.new_layer_cancel_button, 10, 1)
-
-        self.create_layer_ui_window_layout.addWidget(
-            self.new_layer_general_layout_group_box)
-        self.create_layer_ui.setWindowModality(Qt.ApplicationModal)
-        self.create_layer_ui.show()
-
-    def create_path_to_template_folder(self,):
-
-        # TODO: This probably belongs to the Utilis class and not here ;)
-        path = "InputData\\RecordTemplate\\"
-        pathTemplate = utilis.get_default_path()
-        leng = len(pathTemplate)
-        fullPath = pathTemplate[:leng - 10] + path
-        return(str(fullPath))
-
-    def generate_type_building_ui(self):
-        ''' Opens a window to create a new type building.
 
         '''
 
-        self.popup_window_type_building = QtGui.QWizardPage()
-        self.current_type_building = "Office"
-        self.popup_window_type_building.setAttribute(
-            QtCore.Qt.WA_DeleteOnClose)
-        self.popup_window_type_building.setAttribute(
-            QtCore.Qt.WA_DeleteOnClose)
-        self.popup_window_type_building.setWindowTitle(
-            u"generate " + self.current_type_building + " ...")
-        self.popup_window_type_building.setFixedWidth(520)
-        self.popup_window_type_building.setFixedHeight(800)
-        self.popup_layout_type_building = QtGui.QGridLayout()
-        self.popup_window_type_building.setLayout(
-            self.popup_layout_type_building)
-        self.group_box_type_building_sidecontrols = QtGui.QGroupBox(
-            u"General Information")
-        self.group_box_type_building_right_office = QtGui.QGroupBox(
-            u"Specific Type Building Information")
-        self.group_box_type_building_right_residential = QtGui.QGroupBox(
-            u"Specific Type Building Information")
-
-        self.window_construct_building_type_label = QtGui.QLabel(
-            self.group_box_type_building_sidecontrols)
-        self.window_construct_building_type_label.setGeometry(
-            QtCore.QRect(10, 25, 90, 25))
-        self.window_construct_building_type_label.setText("Type Building:")
-        self.window_construct_building_combo_box = QtGui.QComboBox(
-            self.group_box_type_building_sidecontrols)
-        self.window_construct_building_combo_box.setGeometry(
-            QtCore.QRect(110, 25, 120, 25))
-        for type_building in self.guiinfo.type_buildings:
-            self.window_construct_building_combo_box.addItem(type_building)
-        self.connect(self.window_construct_building_combo_box, QtCore.SIGNAL(
-            "currentIndexChanged(int)"), self.switch_type_building)
-        self.window_construct_building_name_label = QtGui.QLabel(
-            self.group_box_type_building_sidecontrols)
-        self.window_construct_building_name_label.setGeometry(
-            QtCore.QRect(10, 65, 90, 25))
-        self.window_construct_building_name_label.setText("Name:")
-        self.window_construct_building_name_line_edit = QtGui.QLineEdit(
-            self.group_box_type_building_sidecontrols)
-        self.window_construct_building_name_line_edit.setGeometry(
-            QtCore.QRect(110, 65, 120, 25))
-        self.window_construct_building_street_label = QtGui.QLabel(
-            self.group_box_type_building_sidecontrols)
-        self.window_construct_building_street_label.setGeometry(
-            QtCore.QRect(10, 105, 90, 25))
-        self.window_construct_building_street_label.setText("Street/Nr.:")
-        self.window_construct_building_street_line_edit = QtGui.QLineEdit(
-            self.group_box_type_building_sidecontrols)
-        self.window_construct_building_street_line_edit.setGeometry(
-            QtCore.QRect(110, 105, 120, 25))
-        self.window_construct_building_location_label = QtGui.QLabel(
-            self.group_box_type_building_sidecontrols)
-        self.window_construct_building_location_label.setGeometry(
-            QtCore.QRect(10, 145, 90, 25))
-        self.window_construct_building_location_label.setText("ZIP/City:")
-        self.window_construct_building_location_line_edit = QtGui.QLineEdit(
-            self.group_box_type_building_sidecontrols)
-        self.window_construct_building_location_line_edit.setGeometry(
-            QtCore.QRect(110, 145, 120, 25))
-        self.window_construct_building_year_label = QtGui.QLabel(
-            self.group_box_type_building_sidecontrols)
-        self.window_construct_building_year_label.setGeometry(
-            QtCore.QRect(10, 185, 90, 25))
-        self.window_construct_building_year_label.setText("Construction Year:")
-        self.window_construct_building_year_line_edit = QtGui.QLineEdit(
-            self.group_box_type_building_sidecontrols)
-        self.window_construct_building_year_line_edit.setGeometry(
-            QtCore.QRect(110, 185, 120, 25))
-        self.window_construct_building_number_of_floors_label = QtGui.QLabel(
-            self.group_box_type_building_sidecontrols)
-        self.window_construct_building_number_of_floors_label.setGeometry(
-            QtCore.QRect(10, 225, 90, 25))
-        self.window_construct_building_number_of_floors_label.setText(
-            "Number of Floors:")
-        self.window_construct_building_number_of_floors_line_edit = \
-            QtGui.QLineEdit(self.group_box_type_building_sidecontrols)
-        self.window_construct_building_number_of_floors_line_edit.setGeometry(
-            QtCore.QRect(110, 225, 120, 25))
-        self.window_construct_building_height_of_floors_label = QtGui.QLabel(
-            self.group_box_type_building_sidecontrols)
-        self.window_construct_building_height_of_floors_label.setGeometry(
-            QtCore.QRect(10, 265, 90, 25))
-        self.window_construct_building_height_of_floors_label.setText(
-            "Height of Floors:")
-        self.window_construct_building_height_of_floors_line_edit = \
-            QtGui.QLineEdit(self.group_box_type_building_sidecontrols)
-        self.window_construct_building_height_of_floors_line_edit.setGeometry(
-            QtCore.QRect(110, 265, 120, 25))
-        self.window_construct_building_area_label = QtGui.QLabel(
-            self.group_box_type_building_sidecontrols)
-        self.window_construct_building_area_label.setGeometry(
-            QtCore.QRect(10, 305, 90, 25))
-        self.window_construct_building_area_label.setText("Net leased Area:")
-        self.window_construct_building_area_line_edit = QtGui.QLineEdit(
-            self.group_box_type_building_sidecontrols)
-        self.window_construct_building_area_line_edit.setGeometry(
-            QtCore.QRect(110, 305, 120, 25))
-        self.test_button = QtGui.QPushButton(
-                                self.group_box_type_building_sidecontrols)
-        self.test_button.setText("Generate random parameters")
-        self.test_button.setGeometry(QtCore.QRect(10, 345, 230, 25))
-        self.connect(self.test_button,
-                     QtCore.SIGNAL("clicked()"),
-                     self.fill_random_parameters)
-
-        # Differentiates between the different types of buildings from combobox
-        
-        self.type_building_office_layout = QtGui.QGridLayout()
-        self.group_box_type_building_right_office.setLayout(
-                self.type_building_office_layout)
-
-        self.group_box_office_layout = QtGui.QGroupBox(u"Layout")
-        self.group_box_office_window_area = QtGui.QGroupBox(u"Window Layout")
-        self.group_box_office_architecture = QtGui.QGroupBox(
-            u"Construction Type")
-
-        self.office_layout = QtGui.QGridLayout()
-        self.office_layoutWindowArea = QtGui.QGridLayout()
-        self.office_layout_architecture = QtGui.QGridLayout()
-
-        self.group_box_office_layout.setLayout(self.office_layout)
-        self.group_box_office_window_area.setLayout(
-            self.office_layoutWindowArea)
-        self.group_box_office_architecture.setLayout(
-            self.office_layout_architecture)
-
-        self.radio_button_office_layout_1 = QtGui.QRadioButton(
-            u"Use default values")
-        self.radio_button_office_layout_2 = QtGui.QRadioButton(
-            u"Elongated, 1 floor")
-        self.radio_button_office_layout_3 = QtGui.QRadioButton(
-            u"Elongated, 2 floors")
-        self.radio_button_office_layout_4 = QtGui.QRadioButton(
-            u"Compact")
-        self.radio_button_office_layout_1.setChecked(True)
-
-        self.picture_layout_office_2 = QtGui.QLabel()
-        self.picture_layout_office_3 = QtGui.QLabel()
-        self.picture_layout_office_4 = QtGui.QLabel()
-        self.picture_layout_office_2.setPixmap(
-            QtGui.QPixmap(utilis.get_full_path(
-                "GUI\\GUIImages\\OfficeBuildings\\elongated1floor.png")).scaled(
-                    70, 70))
-        self.picture_layout_office_3.setPixmap(
-            QtGui.QPixmap(utilis.get_full_path(
-                "GUI\\GUIImages\\OfficeBuildings\\elongated2floors.png")).scaled(
-                    70, 70))
-        self.picture_layout_office_4.setPixmap(QtGui.QPixmap(
-            utilis.get_full_path(
-                "GUI\\GUIImages\\OfficeBuildings\\compact.png")).scaled(
-                    70, 70))
-        self.office_layout.addWidget(
-            self.radio_button_office_layout_1, 1, 0)
-        self.office_layout.addWidget(
-            self.radio_button_office_layout_2, 2, 0)
-        self.office_layout.addWidget(
-            self.radio_button_office_layout_3, 3, 0)
-        self.office_layout.addWidget(
-            self.radio_button_office_layout_4, 4, 0)
-        self.office_layout.addWidget(
-            self.picture_layout_office_2, 2, 1, Qt.AlignRight)
-        self.office_layout.addWidget(
-            self.picture_layout_office_3, 3, 1, Qt.AlignRight)
-        self.office_layout.addWidget(
-            self.picture_layout_office_4, 4, 1, Qt.AlignRight)
-
-        self.radio_button_window_area_office_1 = QtGui.QRadioButton(
-
-            u"Use default values")
-        self.radio_button_window_area_office_2 = QtGui.QRadioButton(
-
-            u"Punctuated facade")
-        self.radio_button_window_area_office_3 = QtGui.QRadioButton(
-
-            u"Banner facade")
-        self.radio_button_window_area_office_4 = QtGui.QRadioButton(
-
-            u"Full glazing")
-        self.radio_button_window_area_office_1.setChecked(True)
-
-        self.picture_window_area_office_2 = QtGui.QLabel()
-        self.picture_window_area_office_3 = QtGui.QLabel()
-        self.picture_window_area_office_4 = QtGui.QLabel()
-        self.picture_window_area_office_2.setPixmap(QtGui.QPixmap(
-            utilis.get_full_path(
-                "GUI\\GUIImages\\OfficeBuildings\\punctuatedFacade.png"))
-            .scaled(70, 70))
-        self.picture_window_area_office_3.setPixmap(QtGui.QPixmap(
-            utilis.get_full_path(
-                "GUI\\GUIImages\\OfficeBuildings\\bannerFacade.png"))
-            .scaled(70, 70))
-        self.picture_window_area_office_4.setPixmap(QtGui.QPixmap(
-            utilis.get_full_path(
-                "GUI\\GUIImages\\OfficeBuildings\\fullGlazing.png"))
-            .scaled(70, 70))
-        self.office_layoutWindowArea.addWidget(
-            self.radio_button_window_area_office_1, 1, 0)
-        self.office_layoutWindowArea.addWidget(
-            self.radio_button_window_area_office_2, 2, 0)
-        self.office_layoutWindowArea.addWidget(
-            self.radio_button_window_area_office_3, 3, 0)
-        self.office_layoutWindowArea.addWidget(
-            self.radio_button_window_area_office_4, 4, 0)
-        self.office_layoutWindowArea.addWidget(
-            self.picture_window_area_office_2, 2, 1, Qt.AlignRight)
-        self.office_layoutWindowArea.addWidget(
-            self.picture_window_area_office_3, 3, 1, Qt.AlignRight)
-        self.office_layoutWindowArea.addWidget(
-            self.picture_window_area_office_4, 4, 1, Qt.AlignRight)
-
-        self.radio_button_architecture_office_1 = QtGui.QRadioButton(
-            u"Use default values")
-        self.radio_button_architecture_office_2 = QtGui.QRadioButton(
-            u"Heavy")
-        self.radio_button_architecture_office_3 = QtGui.QRadioButton(
-            u"Light")
-        self.radio_button_architecture_office_1.setChecked(True)
-
-        self.office_layout_architecture.addWidget(
-            self.radio_button_architecture_office_1, 1, 0)
-        self.office_layout_architecture.addWidget(
-            self.radio_button_architecture_office_2, 2, 0)
-        self.office_layout_architecture.addWidget(
-            self.radio_button_architecture_office_3, 3, 0)
-
-        self.construct_type_building_button = QtGui.QPushButton(
-            u"Generate " + self.current_type_building + " Building ...")
-        self.connect(self.construct_type_building_button, SIGNAL(
-            "clicked()"), self.check_inputs_typebuilding)
-
-        self.connect(self.construct_type_building_button, SIGNAL(
-            "clicked()"), self.popup_window_type_building,
-            QtCore.SLOT("close()"))
-        self.type_building_residential_layout = QtGui.QGridLayout()
-        self.group_box_type_building_right_residential.setLayout(
-            self.type_building_residential_layout)
-
-        self.group_box_residential_neighbour_buildings = QtGui.QGroupBox(
-            u"Direct neighbour buildings")
-        self.group_box_residential_layout = QtGui.QGroupBox(u"Layout")
-        self.group_box_residential_roof = QtGui.QGroupBox(u"Roof")
-        self.group_box_residential_basement = QtGui.QGroupBox(u"Basement")
-        self.group_box_residential_architecture = QtGui.QGroupBox(
-            u"Construction Type")
-
-        self.layout_residential_neighbour_buildings = QtGui.QGridLayout()
-        self.layout_residential_layout = QtGui.QGridLayout()
-        self.layout_residential_roof = QtGui.QGridLayout()
-        self.layout_residential_basement = QtGui.QGridLayout()
-        self.layout_residential_architecture = QtGui.QGridLayout()
-
-        self.group_box_residential_neighbour_buildings.setLayout(
-            self.layout_residential_neighbour_buildings)
-        self.group_box_residential_layout.setLayout(
-            self.layout_residential_layout)
-        self.group_box_residential_roof.setLayout(
-            self.layout_residential_roof)
-        self.group_box_residential_basement.setLayout(
-            self.layout_residential_basement)
-        self.group_box_residential_architecture.setLayout(
-            self.layout_residential_architecture)
-
-        self.radio_button_neighbour_1 = QtGui.QRadioButton(
-
-            u"No neighbour")
-        self.radio_button_neighbour_2 = QtGui.QRadioButton(
-
-            u"One neighbour")
-        self.radio_button_neighbour_3 = QtGui.QRadioButton(
-            u"Two neighbours")
-        self.radio_button_neighbour_1.setChecked(True)
-=======
         self.generate_zone_ui_page = QtGui.QWizardPage()
         self.generate_zone_ui_page.setAttribute(QtCore.Qt.WA_DeleteOnClose)
         self.generate_zone_ui_page.setWindowTitle("Create new Zone")
@@ -3095,934 +2264,9 @@
     def save_changed_zone_values(self):
         ''' Updates the displayed details of the currently
         selected zone after changes are saved.
->>>>>>> 8a5b0f7c
-
-        self.picture_neighbour_building_residential_1 = QtGui.QLabel()
-        self.picture_neighbour_building_residential_2 = QtGui.QLabel()
-        self.picture_neighbour_building_residential_3 = QtGui.QLabel()
-        self.picture_neighbour_building_residential_1.setPixmap(QPixmap(
-
-<<<<<<< HEAD
-            utilis.get_full_path("GUI\\GUIImages\\Residentials\\"
-                "noNeighbour.png")).scaled(29, 23))
-        self.picture_neighbour_building_residential_2.setPixmap(QPixmap(
-
-            utilis.get_full_path("GUI\\GUIImages\\Residentials\\"
-                "oneNeighbour.png")).scaled(46, 23))
-        self.picture_neighbour_building_residential_3.setPixmap(QPixmap(
-
-            utilis.get_full_path("GUI\\GUIImages\\Residentials\\"
-                "twoNeighbours.png")).scaled(56, 23))
-        self.layout_residential_neighbour_buildings.addWidget(
-            self.radio_button_neighbour_1, 1, 0)
-        self.layout_residential_neighbour_buildings.addWidget(
-            self.radio_button_neighbour_2, 2, 0)
-        self.layout_residential_neighbour_buildings.addWidget(
-            self.radio_button_neighbour_3, 3, 0)
-        self.layout_residential_neighbour_buildings.addWidget(
-            self.picture_neighbour_building_residential_1, 1, 1,
-            Qt.AlignRight)
-        self.layout_residential_neighbour_buildings.addWidget(
-            self.picture_neighbour_building_residential_2, 2, 1,
-            Qt.AlignRight)
-        self.layout_residential_neighbour_buildings.addWidget(
-            self.picture_neighbour_building_residential_3, 3, 1,
-            Qt.AlignRight)
-
-        self.radio_button_residential_layout_1 = QtGui.QRadioButton(
-
-            u"Compact")
-        self.radio_button_residential_layout_2 = QtGui.QRadioButton(
-
-            u"Elongated/Complex")
-        self.radio_button_residential_layout_1.setChecked(True)
-
-        self.picture_layout_residential_1 = QtGui.QLabel()
-        self.picture_layout_residential_2 = QtGui.QLabel()
-        self.picture_layout_residential_1.setPixmap(QPixmap(
-
-            utilis.get_full_path("GUI\\GUIImages\\Residentials\\"
-                                 "compact.png")).scaled(28, 28))
-        self.picture_layout_residential_2.setPixmap(QPixmap(
-
-            utilis.get_full_path("GUI\\GUIImages\\Residentials\\"
-                                 "elongatedComplex.png")).scaled(28, 28))
-        self.layout_residential_layout.addWidget(
-            self.radio_button_residential_layout_1, 1, 0)
-        self.layout_residential_layout.addWidget(
-            self.radio_button_residential_layout_2, 2, 0)
-        self.layout_residential_layout.addWidget(
-            self.picture_layout_residential_1, 1, 1, Qt.AlignRight)
-        self.layout_residential_layout.addWidget(
-            self.picture_layout_residential_2, 2, 1, Qt.AlignRight)
-
-        self.radio_button_residential_roof_1 = QtGui.QRadioButton(
-
-            u"Flat Roof")
-        self.radio_button_residential_roof_2 = QtGui.QRadioButton(
-
-            u"Non heated attic")
-        self.radio_button_residential_roof_3 = QtGui.QRadioButton(
-
-            u"Partly heated attic")
-        self.radio_button_residential_roof_4 = QtGui.QRadioButton(
-
-            u"Heated attic")
-        self.radio_button_residential_roof_1.setChecked(True)
-
-        self.h_line_roof = QtGui.QFrame()
-        self.h_line_roof.setFrameShape(QtGui.QFrame.HLine)
-        self.h_line_roof.setFrameShadow(QtGui.QFrame.Sunken)
-        self.check_box_button_roof = QtGui.QCheckBox(
-            u"Dormer or similar installations")
-        self.picture_roof_residential_1 = QtGui.QLabel()
-        self.picture_roof_residential_2 = QtGui.QLabel()
-        self.picture_roof_residential_3 = QtGui.QLabel()
-        self.picture_roof_residential_4 = QtGui.QLabel()
-        self.picture_roof_residential_1.setPixmap(QPixmap(
-
-            utilis.get_full_path("GUI\\GUIImages\\Residentials\\"
-                                 "flatRoof.png")).scaled(32, 23))
-        self.picture_roof_residential_2.setPixmap(QPixmap(
-
-            utilis.get_full_path("GUI\\GUIImages\\Residentials\\"
-                                 "nonHeatedAttic.png")).
-            scaled(34, 23))
-        self.picture_roof_residential_3.setPixmap(QPixmap(
-
-            utilis.get_full_path("GUI\\GUIImages\\Residentials\\"
-                                 "partyHeatedAttic.png")).
-            scaled(34, 23))
-        self.picture_roof_residential_4.setPixmap(QPixmap(
-
-
-            utilis.get_full_path("GUI\\GUIImages\\Residentials\\"
-                                 "heatedAttic.png")).scaled(34, 23))
-        self.layout_residential_roof.addWidget(
-            self.radio_button_residential_roof_1, 1, 0)
-
-        self.layout_residential_roof.addWidget(
-            self.radio_button_residential_roof_2, 2, 0)
-
-        self.layout_residential_roof.addWidget(
-            self.radio_button_residential_roof_3, 3, 0)
-
-        self.layout_residential_roof.addWidget(
-            self.radio_button_residential_roof_4, 4, 0)
-
-        self.layout_residential_roof.addWidget(
-            self.picture_roof_residential_1, 1, 1, Qt.AlignRight)
-
-        self.layout_residential_roof.addWidget(
-            self.picture_roof_residential_2, 2, 1, Qt.AlignRight)
-
-        self.layout_residential_roof.addWidget(
-            self.picture_roof_residential_3, 3, 1, Qt.AlignRight)
-
-        self.layout_residential_roof.addWidget(
-            self.picture_roof_residential_4, 4, 1, Qt.AlignRight)
-
-        self.layout_residential_roof.addWidget(
-            self.h_line_roof, 5, 0, 1, 0)
-
-        self.layout_residential_roof.addWidget(
-            self.check_box_button_roof, 6, 0, 1, 1)
-
-        self.radio_button_residential_basement_1 = QtGui.QRadioButton(
-
-            u"No cellar")
-        self.radio_button_residential_basement_2 = QtGui.QRadioButton(
-
-            u"Non heated cellar")
-        self.radio_button_residential_basement_3 = QtGui.QRadioButton(
-
-            u"Partly heated cellar")
-        self.radio_button_residential_basement_4 = QtGui.QRadioButton(
-
-            u"Heated cellar")
-        self.radio_button_residential_basement_1.setChecked(True)
-
-        self.picture_residential_basement_1 = QtGui.QLabel()
-        self.picture_residential_basement_2 = QtGui.QLabel()
-        self.picture_residential_basement_3 = QtGui.QLabel()
-        self.picture_residential_basement_4 = QtGui.QLabel()
-        self.picture_residential_basement_1.setPixmap(QPixmap(
-
-
-            utilis.get_full_path("GUI\\GUIImages\\Residentials\\"
-                                 "noCellar.png")).scaled(32, 28))
-        self.picture_residential_basement_2.setPixmap(QPixmap(
-
-
-            utilis.get_full_path("GUI\\GUIImages\\Residentials\\"
-                                 "nonHeatedCellar.png")).scaled(32, 28))
-        self.picture_residential_basement_3.setPixmap(QPixmap(
-
-
-            utilis.get_full_path("GUI\\GUIImages\\Residentials\\"
-                                 "partlyHeatedCellar.png")).
-            scaled(32, 28))
-        self.picture_residential_basement_4.setPixmap(QPixmap(
-
-
-            utilis.get_full_path("GUI\\GUIImages\\Residentials\\"
-                                 "heatedCellar.png")).scaled(32, 28))
-        self.layout_residential_basement.addWidget(
-            self.radio_button_residential_basement_1, 1, 0)
-        self.layout_residential_basement.addWidget(
-            self.radio_button_residential_basement_2, 2, 0)
-        self.layout_residential_basement.addWidget(
-            self.radio_button_residential_basement_3, 3, 0)
-        self.layout_residential_basement.addWidget(
-            self.radio_button_residential_basement_4, 4, 0)
-        self.layout_residential_basement.addWidget(
-            self.picture_residential_basement_1, 1, 1, Qt.AlignRight)
-        self.layout_residential_basement.addWidget(
-            self.picture_residential_basement_2, 2, 1, Qt.AlignRight)
-        self.layout_residential_basement.addWidget(
-            self.picture_residential_basement_3, 3, 1, Qt.AlignRight)
-        self.layout_residential_basement.addWidget(
-            self.picture_residential_basement_4, 4, 1, Qt.AlignRight)
-
-        self.radio_button_residential_architecture_1 = QtGui.QRadioButton(
-
-            u"Use default values")
-        self.radio_button_residential_architecture_2 = QtGui.QRadioButton(
-
-            u"Heavy")
-        self.radio_button_residential_architecture_3 = QtGui.QRadioButton(
-
-            u"Light")
-        self.radio_button_residential_architecture_1.setChecked(True)
-
-        self.layout_residential_architecture.addWidget(
-            self.radio_button_residential_architecture_1, 1, 0)
-        self.layout_residential_architecture.addWidget(
-            self.radio_button_residential_architecture_2, 2, 0)
-        self.layout_residential_architecture.addWidget(
-            self.radio_button_residential_architecture_3, 3, 0)
-        self.popup_layout_type_building.addWidget(
-            self.group_box_type_building_sidecontrols, 0, 0, 5, 3)
-        self.popup_layout_type_building.addWidget(
-
-            self.group_box_office_architecture, 5, 0, 2, 3)
-        self.type_building_office_layout.addWidget(
-            self.group_box_office_layout, 0, 0, 1, 1)
-        self.type_building_office_layout.addWidget(
-            self.group_box_office_window_area, 3, 0, 1, 1)
-
-        self.type_building_residential_layout.addWidget(
-            self.group_box_residential_neighbour_buildings, 0, 0, 1, 1)
-        self.type_building_residential_layout.addWidget(
-            self.group_box_residential_layout, 1, 0, 1, 1)
-        self.type_building_residential_layout.addWidget(
-            self.group_box_residential_roof, 2, 0, 1, 1)
-        self.type_building_residential_layout.addWidget(
-            self.group_box_residential_basement, 3, 0, 1, 1)
-        self.popup_layout_type_building.addWidget(
-            self.group_box_residential_architecture, 5, 0, 2, 3)
-        self.popup_layout_type_building.addWidget(
-                self.group_box_type_building_right_office, 0, 3, 7, 1)
-        self.popup_layout_type_building.addWidget(
-                self.group_box_type_building_right_residential, 0, 3, 7, 1)
-        self.group_box_type_building_right_residential.setVisible(False)
-        self.popup_layout_type_building.addWidget(
-            self.construct_type_building_button, 7, 0, 1, 4)
-        self.popup_window_type_building.setLayout(
-            self.popup_layout_type_building)
-        self.popup_window_type_building.setWindowModality(Qt.ApplicationModal)
-        self.popup_window_type_building.show()
- 
-    def generate_zone_ui(self):
-        ''' Opens a window to create a new zone.
-        
+
         '''
-        
-        self.generate_zone_ui_page = QtGui.QWizardPage()
-        self.generate_zone_ui_page.setAttribute(QtCore.Qt.WA_DeleteOnClose)
-        self.generate_zone_ui_page.setWindowTitle("Create new Zone")
-        self.generate_zone_ui_page.setFixedWidth(350)
-        self.generate_zone_ui_page.setFixedHeight(200)
-        self.generate_zone_window_layout = QtGui.QGridLayout()
-        self.generate_zone_ui_page.setLayout(self.generate_zone_window_layout)
-
-        self.generate_zone_name_label = QtGui.QLabel("Name: ")
-        self.generate_zone_name_line_edit = QtGui.QLineEdit()
-        self.generate_zone_name_line_edit.setObjectName(
-            "generate_zone_name_line_edit")
-
-        self.generate_zone_area_label = QtGui.QLabel("Area: ")
-        self.generate_zone_area_line_edit = QtGui.QLineEdit()
-        self.generate_zone_area_line_edit.setObjectName(
-            "generate_zone_area_line_edit")
-
-        self.generate_zone_usage_label = QtGui.QLabel("Type: ")
-        self.generate_zone_usage_combobox = QtGui.QComboBox()
-        self.generate_zone_usage_combobox.setObjectName(
-            "generate_zone_usage_combobox")
-        for zone_type in self.guiinfo.thermal_zone_types:
-            self.generate_zone_usage_combobox.addItem(zone_type)
-
-        self.generate_zone_save_button = QtGui.QPushButton()
-        self.generate_zone_save_button.setText("Save")
-        self.connect(self.generate_zone_save_button, SIGNAL(
-            "clicked()"), self.check_inputs_new_zone)
-        self.connect(self.generate_zone_save_button, SIGNAL(
-            "clicked()"), self.generate_zone_ui_page, QtCore.SLOT("close()"))
-
-        self.generate_zone_cancel_button = QtGui.QPushButton()
-        self.generate_zone_cancel_button.setText("Cancel")
-        self.connect(self.generate_zone_cancel_button, SIGNAL("clicked()"),
-                     self.generate_zone_ui_page, QtCore.SLOT("close()"))
-
-        self.generate_zone_window_layout.addWidget(
-            self.generate_zone_name_label, 1, 0)
-        self.generate_zone_window_layout.addWidget(
-            self.generate_zone_name_line_edit, 1, 1)
-        self.generate_zone_window_layout.addWidget(
-            self.generate_zone_area_label, 2, 0)
-        self.generate_zone_window_layout.addWidget(
-            self.generate_zone_area_line_edit, 2, 1)
-        self.generate_zone_window_layout.addWidget(
-            self.generate_zone_usage_label, 3, 0)
-        self.generate_zone_window_layout.addWidget(
-            self.generate_zone_usage_combobox, 3, 1)
-        self.generate_zone_window_layout.addWidget(
-            self.generate_zone_save_button, 4, 0)
-        self.generate_zone_window_layout.addWidget(
-            self.generate_zone_cancel_button, 4, 1)
-        self.generate_zone_ui_page.setWindowModality(Qt.ApplicationModal)
-        self.generate_zone_ui_page.show()
-
-    def save_changed_layer_values(self):
-        ''''Replaces the previous values of the current layer with the inputs
-           from the text fields.
-
-        '''
-        # TODO: Fehler beim User-Input abfangen
-        
-        for zone in self.current_building.thermal_zones:
-            if zone.internal_id == self.current_zone.internal_id:
-                for element in zone.inner_walls:
-                    if element.internal_id == self.current_element.internal_id:
-                        for layer in element.layer:
-                            if layer.internal_id == self.current_layer.\
-                                    internal_id:
-                                layer.thickness = self.thickness_textbox.text()
-                                layer.material.name = \
-                                    self.material_combobox.currentText()
-                                layer.material.density = \
-                                    self.material_density_textbox.text()
-                                layer.material.thermal_conduc = \
-                                    self.material_thermal_conduc_textbox.text()
-                                layer.material.heat_capac = \
-                                    self.material_heat_capac_textbox.text()
-                                layer.material.solar_absorp = \
-                                    self.material_solar_absorp_textbox.text()
-                                layer.material.ir_emissivity = \
-                                    self.material_ir_emissivity_textbox.text()
-                                layer.material.transmittance = \
-                                    self.material_transmittance_textbox.text()
-                                break
-                for element in zone.outer_walls:
-                    if element.internal_id == self.current_element.internal_id:
-                        for layer in element.layer:
-                            if layer.internal_id == self.current_layer.\
-                                    internal_id:
-                                layer.thickness = self.thickness_textbox.text()
-                                layer.material.name = \
-                                    self.material_combobox.currentText()
-                                layer.material.density = \
-                                    self.material_density_textbox.text()
-                                layer.material.thermal_conduc = \
-                                    self.material_thermal_conduc_textbox.text()
-                                layer.material.heat_capac = \
-                                    self.material_heat_capac_textbox.text()
-                                layer.material.solar_absorp = \
-                                    self.material_solar_absorp_textbox.text()
-                                layer.material.ir_emissivity = \
-                                    self.material_ir_emissivity_textbox.text()
-                                layer.material.transmittance = \
-                                    self.material_transmittance_textbox.text()
-                                break
-                for element in zone.windows:
-                    if element.internal_id == self.current_element.internal_id:
-                        for layer in element.layer:
-                            if layer.internal_id == self.current_layer.\
-                                    internal_id:
-                                layer.thickness = self.thickness_textbox.text()
-                                layer.material.name = \
-                                    self.material_combobox.currentText()
-                                layer.material.density = \
-                                    self.material_density_textbox.text()
-                                layer.material.thermal_conduc = \
-                                    self.material_thermal_conduc_textbox.text()
-                                layer.material.heat_capac = \
-                                    self.material_heat_capac_textbox.text()
-                                layer.material.solar_absorp = \
-                                    self.material_solar_absorp_textbox.text()
-                                layer.material.ir_emissivity = \
-                                    self.material_ir_emissivity_textbox.text()
-                                layer.material.transmittance = \
-                                    self.material_transmittance_textbox.text()
-                                break
-
-    def save_changed_layer_values_set_all_constr(self):
-        ''''Replaces the previous values of the current layer with the inputs
-           from the text fields.
-
-        '''
-
-        for layer in self.all_constr_layer_list:
-                if layer.internal_id == self.current_layer.internal_id:
-                                layer.thickness = self.thickness_textbox.text()
-                                layer.material.name =\
-                                    self.material_combobox.currentText()
-                                layer.material.density = \
-                                    self.material_density_textbox.text()
-                                layer.material.thermal_conduc = \
-                                    self.material_thermal_conduc_textbox.text()
-                                layer.material.heat_capac = \
-                                    self.material_heat_capac_textbox.text()
-                                layer.material.solar_absorp = \
-                                    self.material_solar_absorp_textbox.text()
-                                layer.material.ir_emissivity = \
-                                    self.material_ir_emissivity_textbox.text()
-                                layer.material.transmittance = \
-                                    self.material_transmittance_textbox.text()
-                                break
-
-    def save_changed_simulation_values(self):
-        '''Replaces the previous values of the current project with the inputs
-           from the text fields in the simulation window.
-           
-        '''
-        # TODO: Fehler beim User-Input abfangen
-        
-        self.project.name = self.project_name_lineedit.text()
-        self.project.modelica_info.runtime_simulation =\
-            self.simulation_runtime_lineedit.text()
-        self.project.modelica_info.interval_output =\
-            self.simulation_interval_output_lineedit.text()
-        self.project.modelica_info.current_solver =\
-            self.simulation_solver_combobox.currentText()
-        if self.simulation_equidistant_output_checkbox.isChecked():
-            self.project.modelica_info.equidistant_output = True
-        else:
-            self.project.modelica_info.equidistant_output = False
-
-    def save_changed_element_values(self):
-        '''Replaces the previous values of the current element with the inputs
-           from the text fields.
-        
-        '''
-        # TODO: Fehler beim User-Input abfangen
-        
-        for zone in self.current_building.thermal_zones:
-            if zone.internal_id == self.current_zone.internal_id:
-                for element in zone.inner_walls:
-                    if element.internal_id == self.current_element.internal_id:
-                        index = zone.inner_walls.index(element)
-                        zone.inner_walls[index].name = \
-                            str(self.element_name_textbox.text())
-                        zone.inner_walls[index].construction_type = \
-                            str(self.element_construction_type_combobox.\
-                            currentText())
-                        zone.inner_walls[index].orientation = \
-                            self.guiinfo.orientations_strings \
-                            [str(self.element_orientation_combobox.currentText())]
-                        zone.inner_walls[index].area = \
-                           str(self.element_area_textbox.text())
-                        zone.inner_walls[index].year_of_construction = \
-                            str(self.element_year_of_construction_textbox.text())
-                        zone.inner_walls[index].year_of_retrofit = \
-                            str(self.element_year_of_retrofit_textbox.text())
-                        zone.inner_walls[index].tilt = \
-                            str(self.element_tilt_textbox.text())
-                        zone.inner_walls[index].inner_convection = \
-                            str(self.element_inner_convection_textbox.text())
-                        zone.inner_walls[index].inner_radiation = \
-                            str(self.element_inner_radiation_textbox.text())
-                for element in zone.outer_walls:
-                    if element.internal_id == self.current_element.internal_id:
-                        index = zone.outer_walls.index(element)
-                        zone.outer_walls[index].name = \
-                            str(self.element_name_textbox.text())
-                        zone.outer_walls[index].construction_type = \
-                            str(self.element_construction_type_combobox.\
-                            currentText())
-                        zone.outer_walls[index].orientation = \
-                            self.guiinfo.orientations_strings\
-                            [self.element_orientation_combobox.currentText()]
-                        zone.outer_walls[index].area = \
-                            str(self.element_area_textbox.text())
-                        zone.outer_walls[index].year_of_construction = \
-                            str(self.element_year_of_construction_textbox.text())
-                        zone.outer_walls[index].year_of_retrofit = \
-                            str(self.element_year_of_retrofit_textbox.text())
-                        zone.outer_walls[index].tilt = \
-                            str(self.element_tilt_textbox.text())
-                        zone.outer_walls[index].inner_convection = \
-                            str(self.element_inner_convection_textbox.text())
-                        zone.outer_walls[index].inner_radiation = \
-                            str(self.element_inner_radiation_textbox.text())
-                        zone.outer_walls[index].outer_convection = \
-                            float(self.element_outer_convection_textbox.text())
-                        zone.outer_walls[index].outer_radiation = \
-                            float(self.element_outer_radiation_textbox.text())
-                        break
-                for element in zone.windows:
-                    if element.internal_id == self.current_element.internal_id:
-                        index = zone.windows.index(element)
-                        zone.windows[index].name = \
-                            str(self.element_name_textbox.text())
-                        zone.windows[index].construction_type = \
-                            str(self.element_construction_type_combobox.\
-                            currentText())
-                        zone.windows[index].orientation = \
-                            self.guiinfo.orientations_strings\
-                            [self.element_orientation_combobox.currentText()]
-                        zone.windows[index].area = \
-                            str(self.element_area_textbox.text())
-                        zone.windows[index].year_of_construction = \
-                            str(self.element_year_of_construction_textbox.text())
-                        zone.windows[index].year_of_retrofit = \
-                            str(self.element_year_of_retrofit_textbox.text())
-                        zone.windows[index].tilt = \
-                            str(self.element_tilt_textbox.text())
-                        zone.windows[index].inner_convection = \
-                            str(self.element_inner_convection_textbox.text())
-                        zone.windows[index].inner_radiation = \
-                            str(self.element_inner_radiation_textbox.text())
-                        zone.windows[index].outer_convection = \
-                            float(self.element_outer_convection_textbox.text())
-                        zone.windows[index].outer_radiation = \
-                            float(self.element_outer_radiation_textbox.text())
-                        break
-
-    def save_input_values_set_all_constr(self):
-
-        bldg = self.current_building
-        orientation = int(self.guiinfo.orientations_strings[
-                    str(self.set_all_constr_element_orientation_textbox.text())])
-        element_type = self.set_all_constr_element_type_textbox.text()
-
-        tilt = float(self.set_all_constr_element_tilt_textbox.text())
-        inner_con = float(self.set_all_constr_element_inner_con_textbox.text())
-        inner_rad = float(self.set_all_constr_element_inner_rad_textbox.text())
-
-        if element_type != "Ground Floor":
-            if(element_type == "Outer Wall"):
-                element_type = "OuterWall"
-            outer_con = float(self.set_all_constr_element_outer_con_textbox.text())
-            outer_rad = float(self.set_all_constr_element_outer_rad_textbox.text())
-        elif element_type == "Ground Floor":
-            element_type = "GroundFLoor"
-            outer_con = None
-            outer_rad = None
-        layer_set = self.all_constr_layer_list
-
-        Controller.click_change_all_constr(bldg, orientation, element_type,
-                                           tilt, inner_con, inner_rad,
-                                           outer_con, outer_rad, layer_set)
-        self.display_current_building()
-
-    def save_changed_zone_values(self):
-        ''' Updates the displayed details of the currently
-        selected zone after changes are saved.
-
-        '''
-
-        self.current_zone.name = self.zone_id_textbox.text()
-        self.current_zone.area = self.zone_net_leased_area_textbox.text()
-        self.current_zone.use_conditions.usage =\
-            self.zone_type_combobox.currentText()
-        if str(self.cooling_ahu_start_dropdown.currentText()).startswith('0'):
-            self.current_zone.use_conditions.cooling_time[0] = \
-                int(self.cooling_ahu_start_dropdown.currentText()[1])
-        else:
-            self.current_zone.use_conditions.cooling_time[0] = \
-                int(self.cooling_ahu_start_dropdown.currentText()[0] + 
-                    self.cooling_ahu_start_dropdown.currentText()[1])
-        if str(self.cooling_ahu_end_dropdown.currentText()).startswith('0'):
-            self.current_zone.use_conditions.cooling_time[1] = \
-                int(self.cooling_ahu_end_dropdown.currentText()[1])
-        else:
-            self.current_zone.use_conditions.cooling_time[1] = \
-                int(self.cooling_ahu_end_dropdown.currentText()[0] + 
-                    self.cooling_ahu_end_dropdown.currentText()[1])
-        if str(self.heating_ahu_start_dropdown.currentText()).startswith('0'):
-            self.current_zone.use_conditions.heating_time[0] = \
-                int(self.heating_ahu_start_dropdown.currentText()[1])
-        else:
-            self.current_zone.use_conditions.heating_time[0] = \
-                int(self.heating_ahu_start_dropdown.currentText()[0] + 
-                    self.heating_ahu_start_dropdown.currentText()[1])
-        if str(self.heating_ahu_end_dropdown.currentText()).startswith('0'):
-            self.current_zone.use_conditions.heating_time[1] = \
-                int(self.heating_ahu_end_dropdown.currentText()[1])
-        else:
-            self.current_zone.use_conditions.heating_time[1] = \
-                int(self.heating_ahu_end_dropdown.currentText()[0] + 
-                    self.heating_ahu_end_dropdown.currentText()[1])
-
-        self.current_zone.use_conditions.set_temp_heat = \
-            self.set_temp_heat_line_edit.text()
-        self.current_zone.use_conditions.set_temp_cool = \
-            self.set_temp_cool_line_edit.text()
-        self.current_zone.use_conditions.temp_set_back = \
-            self.temp_set_back_line_edit.text()
-        self.current_zone.use_conditions.min_air_exchange = \
-            self.min_air_flow_line_edit.text()
-        self.current_zone.use_conditions.min_ahu = \
-            self.min_ahu_line_edit.text()
-        self.current_zone.use_conditions.max_ahu = \
-            self.max_ahu_line_edit.text()
-        if self.with_ahu_combobox.currentText() == 'True':
-            self.current_zone.use_conditions.with_ahu = True
-        else:
-            self.current_zone.use_conditions.with_ahu = False
-        self.current_zone.use_conditions.rel_humidity = float(
-            self.re_humidity_line_edit.text())
-        self.current_zone.use_conditions.persons = \
-            self.persons_line_edit.text()
-        self.current_zone.use_conditions.machines = \
-            self.machines_line_edit.text()
-        self.current_zone.use_conditions.lighting_power = \
-            self.lighting_line_edit.text()
-
-        self.current_zone.t_inside = self.mean_temp_inner_line_edit.text()
-        self.current_zone.t_outside = self.mean_temp_outer_line_edit.text()
-        self.current_zone.infiltration_rate = \
-                                        self.infiltration_rate_line_edit.text()
-
-        # TODO: Not sure if this for loop is really necessary
-        for zone in self.current_building.thermal_zones:
-            if zone.internal_id == self.current_zone.internal_id:
-                self.current_building.thermal_zones[self.current_building.
-                                                    thermal_zones.
-                                                    index(zone)] = \
-                    self.current_zone
-
-        self.display_current_building()
-
-    def save_changed_envelopes_values(self):
-
-        orientation_before_changing = \
-            self.envelope_orientation_before_changing
-        orientation_after_changing = \
-            str(self.envelope_orientation_combobox.currentText())
-        area = float(self.envelope_area_textbox.text())
-        if self.current_envelope.startswith("Outer Wall"):
-            element_type = "Outer Wall"
-        elif self.current_envelope.startswith("Rooftop"):
-            element_type = "Rooftop"
-        elif self.current_envelope.startswith("Ground Floor"):
-            element_type = "Ground Floor"
-        elif self.current_envelope.startswith("Window"):
-            element_type = "Window"
-        if orientation_before_changing == orientation_after_changing:
-            if self.current_envelope.startswith("Window"):
-                for orientation_value in self.guiinfo.orientations_numbers.\
-                                             keys():
-                    orientation_string = str(self.guiinfo.orientations_numbers
-                                             [orientation_value])
-                    if self.envelope_orientation_combobox.currentText() == \
-                            orientation_string:
-                            self.current_building.set_window_area(
-                                float(self.envelope_area_textbox.text()),
-                                orientation_value)
-            else:
-                for orientation_value in self.guiinfo.orientations_numbers.\
-                                             keys():
-                    orientation_string = str(self.guiinfo.orientations_numbers
-                                             [orientation_value])
-                    if self.envelope_orientation_combobox.currentText() == \
-                            orientation_string:
-                            self.current_building.set_outer_wall_area(
-                                float(self.envelope_area_textbox.text()),
-                                orientation_value)
-        else:
-            orientation_number_before_changing = \
-              self.guiinfo.orientations_strings[orientation_before_changing]
-            orientation_number_after_changing = \
-              self.guiinfo.orientations_strings[orientation_after_changing]
-            Controller.click_save_envelopes(self.current_building,
-                                            orientation_number_before_changing,
-                                            orientation_number_after_changing,
-                                            element_type, area)
-        self.display_current_building()
-
-    def clear_input_values_set_all_constr(self):
-        try:
-            self.element_layer_model_set_all_constr.clear()
-            self.all_constr_layer_list.clear()
-        except:
-            self.element_layer_model_set_all_constr = QStandardItemModel()
-            self.all_constr_layer_list = []
-
-    
-
-    def check_inputs_new_zone(self):
-        '''Checks if the inputs from the new_zone window fulfill the specified
-        criteria of not being empty.
-        '''
-        # TODO: Fehler beim User-Input abfangen
-        if self.generate_zone_name_line_edit.text() == "":
-            QtGui.QMessageBox.warning(self,
-                                      u"Can't add Zone!",
-                                      u"You need to fill out the Name field.")
-        if self.generate_zone_area_line_edit.text() == "":
-            QtGui.QMessageBox.warning(self,
-                                      u"Can't add Zone!",
-                                      u"You need to fill out the Area field.")
-        if self.generate_zone_usage_combobox.currentText() == "":
-            QtGui.QMessageBox.warning(self,
-                                      u"Can't add Zone!",
-                                      u"You need to fill out the Usage field.")
-        if self.generate_zone_name_line_edit.text() != \
-            "" and self.generate_zone_area_line_edit.text() != ""\
-                and self.generate_zone_usage_combobox.currentText() != "":
-
-            Controller.click_add_zone_button(
-                self.current_building, self.generate_zone_name_line_edit.text(),
-                self.generate_zone_area_line_edit.text(),
-                self.generate_zone_usage_combobox.currentText())
-            self.display_current_building()
-
-    def check_inputs_edit_element(self):
-        '''Checks conditions for inputs from the element edit window.
-        '''
-        # TODO: Fehler beim User-Input abfangen
-        self.current_element.name = self.edit_element_name_line_edit.text()
-        self.current_element.area = float(
-            self.edit_element_area_line_edit.text())
-        self.display_current_element()
-
-    def check_inputs_edit_zone(self):
-        ''' Checks if all necessary values to edit a given zone are still
-        not empty '''
-        # TODO: Fehler beim User-Input abfangen
-        if self.edit_zone_area_line_edit.text() == "":
-            self.edit_zone_failed_label.setVisible(True)
-            self.edit_zone_area_label = self.set_text_color(
-                self.edit_zone_area_label, "red")
-            self.edit_zone_failed_label = self.set_text_color(
-                self.edit_zone_failed_label, "red")
-            self.edit_gen_inf_tab_widget.setCurrentIndex(0)
-        else:
-            self.edit_zone_area_label = self.set_text_color(
-                self.edit_zone_area_label, "black")
-        if self.new_zone_name_line_edit.text() == "":
-            self.edit_zone_failed_label.setVisible(True)
-            self.edit_zone_name_label = self.set_text_color(
-                self.edit_zone_name_label, "red")
-            self.edit_zone_failed_label = self.set_text_color(
-                self.edit_zone_failed_label, "red")
-            self.edit_gen_inf_tab_widget.setCurrentIndex(0)
-        else:
-            self.edit_zone_name_label = self.set_text_color(
-                self.edit_zone_name_label, "black")
-        if self.edit_zone_volume_line_edit.text() == "":
-            self.edit_zone_failed_label.setVisible(True)
-            self.edit_zone_volume_label = self.set_text_color(
-                self.edit_zone_volume_label, "red")
-            self.edit_zone_failed_label = self.set_text_color(
-                self.edit_zone_failed_label, "red")
-            self.edit_gen_inf_tab_widget.setCurrentIndex(0)
-        else:
-            self.edit_zone_volume_label = self.set_text_color(
-                self.edit_zone_volume_label, "black")
-        if self.edit_zone_area_line_edit.text() != ""\
-            and self.edit_zone_name_line_edit.text() != ""\
-                and self.edit_zone_volume_line_edit.text() != "":
-
-                self.current_zone.area = self.edit_zone_area_line_edit.text()
-                self.current_zone.name = self.edit_zone_name_line_edit.text()
-                self.current_zone.volume = \
-                    self.edit_zone_volume_line_edit.text()
-                self.display_current_building()
-
-    def check_inputs_typebuilding(self):
-        ''' Checks if all necessary values to create a type building are
-        not empty/floats '''
-
-        self.fill_typebuilding_attributes()
-        self.project, int_id = Controller.click_generate_type_building_button(
-            self.project,
-            self.window_construct_building_name_line_edit.text(),
-            self.window_construct_building_year_line_edit.text(),
-            self.window_construct_building_number_of_floors_line_edit.text(),
-            self.window_construct_building_height_of_floors_line_edit.text(),
-            self.current_type_building,
-            self.window_construct_building_area_line_edit.text(),
-            self.window_construct_building_street_line_edit.text(),
-            self.window_construct_building_location_line_edit.text(),
-            self.type_building_ind_att)
-        for building in self.project.buildings:
-            if building.internal_id == int_id:
-                self.current_building = building
-        self.display_current_building()
-
-    def check_new_building_inputs(self):
-        ''' Creates a new empty building
-        
-        '''
-        
-        # TODO: Eventuell wollt ihr hier mehr Optionen beim Erstellen
-        # ermöglichen, wie Grundfläche, Standort, etc. die würde ich        # allerdings optional machen
-        
-        self.current_building = Controller.click_add_new_building(
-            self.project, "temp")
-        self.current_building.name = \
-            self.generate_new_building_id_line_edit.text()
-        self.project.buildings.append(self.current_building)
-        self.display_current_building()
-
-    def check_new_element_inputs(self):
-        ''' Checks if all inputted values are correct and then updates
-        the list of elements of the currently displayed zone.
-        
-        '''
-        
-        # TODO: Wir wollten keine Messageboxes mehr, also userinput
-        # anders abfangen.
-        
-        try:
-            float(self.generate_new_element_area_line_edit.text())
-        except ValueError:
-            QtGui.QMessageBox.warning(
-                self, u"Warning", u"Area has to be a number.")
-            return
-
-        self.current_zone = Controller.click_add_new_element(
-            self.current_zone, self.generate_new_element_name_line_edit.text(),
-            self.generate_new_element_type_combobox.currentText(),
-            float(self.generate_new_element_area_line_edit.text()))
-        self.element_model.clear()
-
-        for inner_wall in self.current_zone.inner_walls:
-            if type(inner_wall).__name__ == "InnerWall":
-                item = TrackableItem(
-                    "Name:\t".expandtabs(8) + str(inner_wall.name) + 
-                    "\nType:\t".expandtabs(11) + 
-                    "Inner Wall \n Area:\t".expandtabs(11) + 
-                    str(inner_wall.area), inner_wall.internal_id)
-                self.element_model.appendRow(item)
-            if type(inner_wall).__name__ == "Floor":
-                item = TrackableItem(
-                    "Name:\t".expandtabs(8) + str(inner_wall.name) + 
-                    "\nType:\t".expandtabs(11) + 
-                    "Floor \n Area:\t".expandtabs(11) + 
-                    str(inner_wall.area), inner_wall.internal_id)
-                self.element_model.appendRow(item)
-            if type(inner_wall).__name__ == "Ceiling":
-                item = TrackableItem(
-                    "Name:\t".expandtabs(8) + str(inner_wall.name) + 
-                    "\nType:\t".expandtabs(11) + 
-                    "Ceiling \n Area:\t".expandtabs(11) + 
-                    str(inner_wall.area), inner_wall.internal_id)
-                self.element_model.appendRow(item)
-        for element in self.current_zone.outer_walls:
-            if type(element).__name__ == "GroundFloor":
-                item = TrackableItem(
-                    "Name:\t".expandtabs(8) + 
-                    str(element.name) + 
-                    "\nType:\t".expandtabs(11) + 
-                    "Ground Floor \n Area:\t".expandtabs(11) + 
-                    str(element.area) + 
-                    "\n Orientation:\t".expandtabs(11) + 
-                    str(element.orientation),
-                    element.internal_id)
-                self.element_model.appendRow(item)
-            if type(element).__name__ == "Rooftop":
-                item = TrackableItem(
-                    "Name:\t".expandtabs(8) + 
-                    str(element.name) + 
-                    "\nType:\t".expandtabs(11) + 
-                    "Rooftop \n Area:\t".expandtabs(11) + 
-                    str(element.area) + 
-                    "\n Orientation:\t".expandtabs(11) + 
-                    str(element.orientation),
-                    element.internal_id)
-                self.element_model.appendRow(item)
-            if type(element).__name__ == "OuterWall":
-                item = TrackableItem(
-                    "Name:\t".expandtabs(8) + 
-                    str(element.name) + 
-                    "\nType:\t".expandtabs(11) + 
-                    "Outer Wall \n Area:\t".expandtabs(11) + 
-                    str(element.area) + 
-                    "\n Orientation:\t".expandtabs(11) + 
-                    str(element.orientation),
-                    element.internal_id)
-                self.element_model.appendRow(item)
-        for element in self.current_zone.windows:
-            item = TrackableItem(
-                "Name:\t".expandtabs(8) + str(element.name) + 
-                "\nType:\t".expandtabs(11) + 
-                "Window \n Area:\t".expandtabs(11) + 
-                str(element.area), element.internal_id)
-            self.element_model.appendRow(item)
-
-    def check_new_layer_inputs(self, check):
-        ''' Adds a new layer to the current element, checks if the
-        input is correct
-
-        '''
-
-        if self.new_layer_thickness_textbox.text() is not "":
-            thick = float(self.new_layer_thickness_textbox.text())
-        else:
-            thick = 1
-        if self.new_layer_material_density_textbox.text() is not "":
-            dens = float(self.new_layer_material_density_textbox.text())
-        else:
-            dens = 1
-        if self.new_layer_material_thermal_conduc_textbox.text() is not "":
-            therm = float(
-                self.new_layer_material_thermal_conduc_textbox.text())
-        else:
-            therm = 1
-        if self.new_layer_material_heat_capac_textbox.text() is not "":
-            heat = float(self.new_layer_material_heat_capac_textbox.text())
-        else:
-            heat = 1
-        if self.new_layer_material_solar_absorp_textbox.text() is not "":
-            solar = float(self.new_layer_material_solar_absorp_textbox.text())
-        else:
-            solar = 1
-        if self.new_layer_material_ir_emissivity_textbox.text() is not "":
-            ir = float(self.new_layer_material_ir_emissivity_textbox.text())
-        else:
-            ir = 1
-        if self.new_layer_material_transmittance_textbox.text() is not "":
-            trans = float(self.new_layer_material_transmittance_textbox.text())
-        else:
-            trans = 1
-
-        if check == "Element Details Window":
-                self.current_element = Controller.click_add_new_layer(
-                    self.current_element,
-                    int(self.new_layer_position_combobox.currentText()),
-                    thick, self.new_layer_material_combobox.currentText(),
-                    dens, therm, heat, solar, ir, trans)
-
-        elif check == "set all construction window":
-            position = int(self.new_layer_position_combobox.currentText())
-            exists = False
-            for layer in self.all_constr_layer_list:
-                if layer.position == position:
-                        exists = True
-                if exists:
-                    layer.position = layer.position + 1
-
-            self.all_constr_layer_list.insert(position,
-                        Controller.click_add_new_layer( None,
-                        int(self.new_layer_position_combobox.currentText()),
-                        thick, self.new_layer_material_combobox.currentText(),
-                        dens, therm, heat, solar, ir, trans))
-=======
+
         self.current_zone.name = self.zone_id_textbox.text()
         self.current_zone.area = self.zone_net_leased_area_textbox.text()
         self.current_zone.use_conditions.usage =\
@@ -4842,7 +3086,6 @@
         for orientation in self.guiinfo.orientations:
             self.envelope_orientation_combobox.addItem(
                 orientation, userData=None)
->>>>>>> 8a5b0f7c
 
         current_item = self.outer_elements_model.itemFromIndex(item)
         string_current_item = str(current_item.text())
@@ -5008,400 +3251,6 @@
                     str(window.orientation), window.internal_id)
                 self.element_model.appendRow(item)
 
-        for time in self.guiinfo.hoursInADay:
-            if len(str(self.current_zone.use_conditions.cooling_time[0])) == 1:
-                fixed_c_t_s = "0" + str(
-                    self.current_zone.use_conditions.cooling_time[0]) + ":00"
-            else:
-                fixed_c_t_s = str(
-                    self.current_zone.use_conditions.cooling_time[0]) + ":00"
-            if len(str(self.current_zone.use_conditions.cooling_time[1])) == 1:
-                fixed_c_t_e = "0" + str(
-                    self.current_zone.use_conditions.cooling_time[1]) + ":00"
-            else:
-                fixed_c_t_e = str(
-                    self.current_zone.use_conditions.cooling_time[1]) + ":00"
-            if len(str(self.current_zone.use_conditions.heating_time[0])) == 1:
-                fixed_h_t_s = "0" + str(
-                    self.current_zone.use_conditions.heating_time[0]) + ":00"
-            else:
-                fixed_h_t_s = str(
-                    self.current_zone.use_conditions.heating_time[0]) + ":00"
-            if len(str(self.current_zone.use_conditions.heating_time[1])) == 1:
-                fixed_h_t_e = "0" + str(
-                    self.current_zone.use_conditions.heating_time[1]) + ":00"
-            else:
-                fixed_h_t_e = str(
-                    self.current_zone.use_conditions.heating_time[1]) + ":00"
-            if (time == fixed_c_t_s):
-                self.cooling_ahu_start_dropdown.setCurrentIndex(
-                    self.guiinfo.hoursInADay.index(time))
-            if (time == fixed_c_t_e):
-                self.cooling_ahu_end_dropdown.setCurrentIndex(
-                    self.guiinfo.hoursInADay.index(time))
-            if (time == fixed_h_t_s):
-                self.heating_ahu_start_dropdown.setCurrentIndex(
-                    self.guiinfo.hoursInADay.index(time))
-            if (time == fixed_h_t_e):
-                self.heating_ahu_end_dropdown.setCurrentIndex(
-                    self.guiinfo.hoursInADay.index(time))
-<<<<<<< HEAD
-
-        self.zone_element_save_button = QtGui.QPushButton()
-        self.zone_element_save_button.setText("Save")
-        self.connect(self.zone_element_save_button, SIGNAL(
-            "clicked()"), self.save_changed_zone_values)
-        self.connect(self.zone_element_save_button, SIGNAL(
-            "clicked()"), self.zone_value_window, QtCore.SLOT("close()"))
-
-        self.zone_element_cancel_button = QtGui.QPushButton()
-        self.zone_element_cancel_button.setText("Cancel")
-        self.connect(self.zone_element_cancel_button, SIGNAL(
-            "clicked()"), self.zone_value_window, QtCore.SLOT("close()"))
-
-        self.set_temp_heat_label_1 = QtGui.QLabel("Set Temp Heating: ")
-        self.set_temp_heat_line_edit = QtGui.QLineEdit()
-=======
->>>>>>> 8a5b0f7c
-        self.set_temp_heat_line_edit.setText(str(
-            self.current_zone.use_conditions.set_temp_heat))
-        self.set_temp_cool_line_edit.setText(str(
-            self.current_zone.use_conditions.set_temp_cool))
-        self.temp_set_back_line_edit.setText(str(
-            self.current_zone.use_conditions.temp_set_back))
-        self.min_air_flow_line_edit.setText(str(
-            self.current_zone.use_conditions.min_air_exchange))
-        self.min_ahu_line_edit.setText(str(
-            self.current_zone.use_conditions.min_ahu))
-        self.max_ahu_line_edit.setText(str(
-            self.current_zone.use_conditions.max_ahu))
-        if (self.current_zone.use_conditions.with_ahu == "True"):
-            self.with_ahu_combobox.setCurrentIndex(
-                self.with_ahu_combobox.findText("True"))
-        else:
-            self.with_ahu_combobox.setCurrentIndex(
-                self.with_ahu_combobox.findText("False"))
-        self.re_humidity_line_edit.setText(str(
-            self.current_zone.use_conditions.rel_humidity))
-        self.persons_line_edit.setText(str(
-            self.current_zone.use_conditions.persons))
-        self.machines_line_edit.setText(str(
-            self.current_zone.use_conditions.machines))
-        self.lighting_line_edit.setText(str(
-            self.current_zone.use_conditions.maintained_illuminace))
-        self.mean_temp_outer_line_edit.setText(str(
-            self.current_zone.t_outside))
-        self.mean_temp_inner_line_edit.setText(str(
-            self.current_zone.t_inside))
-        self.infiltration_rate_line_edit.setText(str(
-            self.current_zone.infiltration_rate))
-        self.canvas_profiles.repaint()
-        data_persons = [1.0 for x in range(24)]
-        data_machines = [1.0 for x in range(24)]
-        # TODO: data_lighting = [1.0 for x in range(24)]
-        for hour in range(0, 24):
-            try:
-                data_persons[hour] =\
-                    self.current_zone.use_conditions.profile_persons[hour]
-                data_machines[hour] =\
-                    self.current_zone.use_conditions.profile_machines[hour]
-            except IndexError:
-                break
-            # TODO: data_lighting[hour] =\
-            #        self.current_zone.use_conditions.profile_lighting[hour]
-        ax_p = self.figure_profiles.add_subplot(111)
-        ax_p.hold(False)
-        ax_p.plot(range(24), data_persons, 'b-',
-                  range(24), data_machines, 'r-')
-        # TODO: ax_p.plot(range(24), data_persons, 'b-', range(24),
-        # data_machines, 'r-', data_lighting, 'g-')
-        ax_p.set_ylim([0, 1])
-        self.canvas_profiles.draw()
-
-    def update_element_details(self):
-        ''' Updates the element details after layers have been changed
-
-        '''
-        self.element_layer_model.clear()
-        for layer in self.current_element.layer:
-            item = TrackableItem(
-                "Material:\t".expandtabs(8) + str(layer.material.name) +
-                "\nThickness:\t".expandtabs(14) + str(layer.thickness) +
-                "\t", layer.internal_id)
-            self.element_layer_model.appendRow(item)
-
-    def update_set_all_construction(self):
-        ''' Updates the set all construction after layers have been changed
-
-        '''
-
-        self.element_layer_model_set_all_constr.clear()
-        for layer in self.all_constr_layer_list:
-            item = TrackableItem(
-                "Material:\t".expandtabs(8) + str(layer.material.name) +
-                "\nThickness:\t".expandtabs(14) + str(layer.thickness) +
-                "\t", layer.internal_id)
-            self.element_layer_model_set_all_constr.appendRow(item)
-
-    def show_element_build_ui(self, item):
-        ''' Opens a window to display all attributes
-        of the currently selected element.
-        '''
-
-        self.element_build_ui = QtGui.QWizardPage()
-        self.element_build_ui.setAttribute(QtCore.Qt.WA_DeleteOnClose)
-        self.element_build_ui.setWindowTitle("Element Details")
-        self.element_build_ui.setFixedWidth(450)
-        self.element_build_ui.setFixedHeight(600)
-        self.element_build_ui_window_layout = QtGui.QGridLayout()
-        self.element_build_ui.setLayout(self.element_build_ui_window_layout)
-
-        self.element_layer_model.clear()
-
-        current_item = self.element_model.itemFromIndex(item)
-        if "Inner Wall" in current_item.text():
-            for element in self.current_zone.inner_walls:
-                if element.internal_id == current_item.internal_id:
-                    self.current_element = element
-        if "Outer Wall" in current_item.text():
-            for element in self.current_zone.outer_walls:
-                if element.internal_id == current_item.internal_id:
-                    self.current_element = element
-        if "Ground Floor" in current_item.text():
-            for element in self.current_zone.outer_walls:
-                if element.internal_id == current_item.internal_id:
-                    self.current_element = element
-        if "Rooftop" in current_item.text():
-            for element in self.current_zone.outer_walls:
-                if element.internal_id == current_item.internal_id:
-                    self.current_element = element
-        if "Window" in current_item.text():
-            for element in self.current_zone.windows:
-                if element.internal_id == current_item.internal_id:
-                    self.current_element = element
-
-        for layer in self.current_element.layer:
-            item = TrackableItem("Material:\t".expandtabs(8) +
-                                 str(layer.material.name) +
-                                 "\nThickness:\t".expandtabs(14) +
-                                 str(layer.thickness) +
-                                 "\t", layer.internal_id)
-            self.element_layer_model.appendRow(item)
-
-        self.element_general_layout = QtGui.QGridLayout()
-        self.element_general_layout_groupBox = QtGui.QGroupBox(
-            "General Element Values")
-        self.element_general_layout_groupBox.setLayout(
-            self.element_general_layout)
-
-        self.element_save_cancel_layout = QtGui.QGridLayout()
-        self.element_save_cancel_layoutGroupBox = QtGui.QGroupBox()
-        self.element_save_cancel_layoutGroupBox.setLayout(
-            self.element_save_cancel_layout)
-        self.element_save_cancel_layoutGroupBox.setMaximumHeight(48)
-
-        self.element_type_label = QtGui.QLabel("Type")
-        self.element_type_textbox = QtGui.QTextEdit()
-        self.element_type_textbox.setText(
-            type(self.current_element).__name__)
-        self.element_type_textbox.setReadOnly(True)
-        self.element_type_textbox.setMaximumHeight(24)
-
-        self.element_construction_type_label = QtGui.QLabel(
-            "Construction Type")
-        self.element_construction_type_combobox = QtGui.QComboBox()
-        self.element_construction_type_combobox.setObjectName(
-            _fromUtf8("ElementConstructionTypeComboBox"))
-        self.element_construction_type_combobox.addItem("heavy", userData=None)
-        self.element_construction_type_combobox.addItem("light", userData=None)
-        if self.current_element.construction_type == "heavy":
-            self.element_construction_type_combobox.setCurrentIndex(0)
-        if self.current_element.construction_type == "light":
-            self.element_construction_type_combobox.setCurrentIndex(1)
-        self.connect(self.element_construction_type_combobox, QtCore.SIGNAL(
-            "currentIndexChanged(int)"), self.switch_constr_type)
-
-        self.element_orientation_label = QtGui.QLabel("Orientation")
-        self.element_orientation_combobox = QtGui.QComboBox()
-        self.element_orientation_combobox.setObjectName(
-            _fromUtf8("ElementOrientationComboBox"))
-        for orientation in self.guiinfo.orientations:
-            self.element_orientation_combobox.addItem(
-                orientation, userData=None)
-        if(self.current_element.orientation is not None):
-            orientation_string = str(self.guiinfo.orientations_numbers
-                                     [self.current_element.orientation])
-            self.element_orientation_combobox.setCurrentIndex(
-                self.element_orientation_combobox.findText(
-                    orientation_string))
-        else:
-            self.element_orientation_combobox.setCurrentIndex(-1)
-
-        self.element_name_label = QtGui.QLabel("Name")
-        self.element_name_textbox = QtGui.QLineEdit()
-        self.element_name_textbox.setObjectName(
-            _fromUtf8("ElementNameTextBox"))
-        self.element_name_textbox.setText(str(self.current_element.name))
-
-        self.element_area_label = QtGui.QLabel("Area")
-        self.element_area_textbox = QtGui.QLineEdit()
-        self.element_area_textbox.setObjectName(
-            _fromUtf8("ElementAreaTextBox"))
-        self.element_area_textbox.setText(str(round(
-            self.current_element.area, 2)))
-
-        self.element_year_of_construction_label = QtGui.QLabel(
-            "Year Of Construction")
-        self.element_year_of_construction_textbox = QtGui.QLineEdit()
-        self.element_year_of_construction_textbox.setObjectName(
-            _fromUtf8("ElementYearOfConstructionTextBox"))
-        if self.current_element.year_of_construction is None:
-            self.element_year_of_construction_textbox.setText(
-                str(0))
-        else:
-            self.element_year_of_construction_textbox.setText(
-                str(self.current_element.year_of_construction))
-
-        self.element_year_of_retrofit_label = QtGui.QLabel(
-            "Year Of Retrofit")
-        self.element_year_of_retrofit_textbox = QtGui.QLineEdit()
-        self.element_year_of_retrofit_textbox.setObjectName(
-            _fromUtf8("ElementYearOfRetrofitTextBox"))
-        if self.current_element._year_of_retrofit is None:
-            self.element_year_of_retrofit_textbox.setText(
-                str(0))
-        else:
-            self.element_year_of_retrofit_textbox.setText(
-                str(self.current_element._year_of_retrofit))
-
-        self.element_tilt_label = QtGui.QLabel("Tilt")
-        self.element_tilt_textbox = QtGui.QLineEdit()
-        self.element_tilt_textbox.setObjectName(
-            _fromUtf8("ElementTiltTextBox"))
-        if self.current_element.tilt is None:
-            self.element_tilt_textbox.setText(
-                str(0))
-        else:
-            self.element_tilt_textbox.setText(
-                str(self.current_element.tilt))
-
-        self.element_inner_convection_label = QtGui.QLabel("Inner Convection")
-        self.element_inner_convection_textbox = QtGui.QLineEdit()
-        self.element_inner_convection_textbox.setObjectName(
-            _fromUtf8("ElementInnerConvectionTextBox"))
-        if self.current_element.inner_convection is None:
-            self.element_inner_convection_textbox.setText(
-                str(0))
-        else:
-            self.element_inner_convection_textbox.setText(
-                str(self.current_element.inner_convection))
-
-        self.element_inner_radiation_label = QtGui.QLabel("Inner Radiation")
-        self.element_inner_radiation_textbox = QtGui.QLineEdit()
-        self.element_inner_radiation_textbox.setObjectName(
-            _fromUtf8("ElementInnerRadiationTextBox"))
-        if self.current_element.inner_radiation is None:
-            self.element_inner_radiation_textbox.setText(
-                str(0))
-        else:
-            self.element_inner_radiation_textbox.setText(
-                str(self.current_element.inner_radiation))
-
-        if not type(self.current_element).__name__ == "InnerWall":
-
-<<<<<<< HEAD
-        self.general_envelope_values_groupbox.setMaximumHeight(120)
-        self.general_envelope_values_groupbox.setMinimumHeight(120)
-        self.envelope_element_list_view = QtGui.QListView()
-        self.envelope_element_list_view.setObjectName(
-            _fromUtf8("envelope_element_list_view"))
-        self.envelope_element_list_view.setModel(self.outer_elements_model)
-        self.envelope_element_list_view.setItemDelegate(self.lVZF)
-        self.envelopes_value_window_layout.addWidget(
-                                self.general_envelope_values_groupbox, 0, 0)
-        self.envelopes_value_window_layout.addWidget(
-                                self.groupbox_save_cancel_buttons, 1, 0)
-        self.envelopes_value_window.setWindowModality(Qt.ApplicationModal)
-        self.envelopes_value_window.show()
-
-    def update_zone_details(self):
-        ''' Updates the Zone Details window after something has been changed 
-        
-        '''
-        self.element_model.clear()
-        if self.current_zone.inner_walls:
-            for inner_wall in self.current_zone.inner_walls:
-                if type(inner_wall).__name__ == \
-                "InnerWall":
-                    item = TrackableItem(
-                        "Name:\t".expandtabs(8) + str(inner_wall.name) + 
-                        "\nType:\t".expandtabs(11) + 
-                        "Inner Wall \n Area:\t".expandtabs(11) + 
-                        str(inner_wall.area), inner_wall.internal_id)
-                    self.element_model.appendRow(item)
-                if type(inner_wall).__name__ == \
-                "Floor":
-                    item = TrackableItem(
-                        "Name:\t".expandtabs(8) + str(inner_wall.name) + 
-                        "\nType:\t".expandtabs(11) + 
-                        "Floor \n Area:\t".expandtabs(11) + 
-                        str(inner_wall.area), inner_wall.internal_id)
-                    self.element_model.appendRow(item)
-                if type(inner_wall).__name__ == \
-                "Ceiling":
-                    item = TrackableItem(
-                        "Name:\t".expandtabs(8) + str(inner_wall.name) + 
-                        "\nType:\t".expandtabs(11) + 
-                        "Ceiling \n Area:\t".expandtabs(11) + 
-                        str(inner_wall.area), inner_wall.internal_id)
-                    self.element_model.appendRow(item)
-        if self.current_zone.outer_walls:
-            for outer_wall in self.current_zone.outer_walls:
-                if type(outer_wall).__name__ == "OuterWall":
-                    item = TrackableItem(
-                        "Name:\t".expandtabs(8) + 
-                        str(outer_wall.name) + 
-                        "\nType:\t".expandtabs(11) + 
-                        "Outer Wall \n Area:\t".expandtabs(11) + 
-                        str(outer_wall.area) + 
-                        "\n Orientation:\t".expandtabs(11) + 
-                        str(outer_wall.orientation),
-                        outer_wall.internal_id)
-                    self.element_model.appendRow(item)
-                if type(outer_wall).__name__ == \
-                        "GroundFloor":
-                    item = TrackableItem(
-                        "Name:\t".expandtabs(8) + 
-                        str(outer_wall.name) + 
-                        "\nType:\t".expandtabs(11) + 
-                        "Ground Floor \n Area:\t".expandtabs(11) + 
-                        str(outer_wall.area) + 
-                        "\n Orientation:\t".expandtabs(11) + 
-                        str(outer_wall.orientation),
-                        outer_wall.internal_id)
-                    self.element_model.appendRow(item)
-                if type(outer_wall).__name__ == "Rooftop":
-                    item = TrackableItem(
-                        "Name:\t".expandtabs(8) + 
-                        str(outer_wall.name) + 
-                        "\nType:\t".expandtabs(11) + 
-                        "Rooftop \n Area:\t".expandtabs(11) + 
-                        str(outer_wall.area) + 
-                        "\n Orientation:\t".expandtabs(11) + 
-                        str(outer_wall.orientation),
-                        outer_wall.internal_id)
-                    self.element_model.appendRow(item)
-        if self.current_zone.windows:
-            for window in self.current_zone.windows:
-                item = TrackableItem(
-                    "Name:\t".expandtabs(8) + str(window.name) + 
-                    "\nType:\t".expandtabs(11) + 
-                    "Windows \n Area:\t".expandtabs(11) + 
-                    str(window.area) + 
-                    "\n Orientation:\t".expandtabs(11) + 
-                    str(window.orientation), window.internal_id)
-                self.element_model.appendRow(item)
-        
         for time in self.guiinfo.hoursInADay:
             if len(str(self.current_zone.use_conditions.cooling_time[0])) == 1:
                 fixed_c_t_s = "0" + str(
@@ -5475,38 +3324,42 @@
         data_persons = [1.0 for x in range(24)]
         data_machines = [1.0 for x in range(24)]
         # TODO: data_lighting = [1.0 for x in range(24)]
-        for hour in range(0,24):
+        for hour in range(0, 24):
             try:
-                data_persons[hour] = self.current_zone.use_conditions.profile_persons[hour]
-                data_machines[hour] = self.current_zone.use_conditions.profile_machines[hour]
+                data_persons[hour] =\
+                    self.current_zone.use_conditions.profile_persons[hour]
+                data_machines[hour] =\
+                    self.current_zone.use_conditions.profile_machines[hour]
             except IndexError:
-                break;
-            # TODO: data_lighting[hour] = self.current_zone.use_conditions.profile_lighting[hour]
+                break
+            # TODO: data_lighting[hour] =\
+            #        self.current_zone.use_conditions.profile_lighting[hour]
         ax_p = self.figure_profiles.add_subplot(111)
         ax_p.hold(False)
-        ax_p.plot(range(24), data_persons, 'b-', range(24), data_machines, 'r-')
-        # TODO: ax_p.plot(range(24), data_persons, 'b-', range(24), data_machines, 'r-', data_lighting, 'g-')
-        ax_p.set_ylim([0,1])
+        ax_p.plot(range(24), data_persons, 'b-',
+                  range(24), data_machines, 'r-')
+        # TODO: ax_p.plot(range(24), data_persons, 'b-', range(24),
+        # data_machines, 'r-', data_lighting, 'g-')
+        ax_p.set_ylim([0, 1])
         self.canvas_profiles.draw()
 
     def update_element_details(self):
-        ''' Updates the element details after layers have been changed 
-        
+        ''' Updates the element details after layers have been changed
+
         '''
-        
         self.element_layer_model.clear()
         for layer in self.current_element.layer:
             item = TrackableItem(
-                "Material:\t".expandtabs(8) + str(layer.material.name) + 
-                "\nThickness:\t".expandtabs(14) + str(layer.thickness) + 
+                "Material:\t".expandtabs(8) + str(layer.material.name) +
+                "\nThickness:\t".expandtabs(14) + str(layer.thickness) +
                 "\t", layer.internal_id)
             self.element_layer_model.appendRow(item)
-            
+
     def update_set_all_construction(self):
-        ''' Updates the set all construction after layers have been changed 
-        
+        ''' Updates the set all construction after layers have been changed
+
         '''
-        
+
         self.element_layer_model_set_all_constr.clear()
         for layer in self.all_constr_layer_list:
             item = TrackableItem(
@@ -5514,7 +3367,7 @@
                 "\nThickness:\t".expandtabs(14) + str(layer.thickness) +
                 "\t", layer.internal_id)
             self.element_layer_model_set_all_constr.appendRow(item)
-            
+
     def show_element_build_ui(self, item):
         ''' Opens a window to display all attributes
         of the currently selected element.
@@ -5600,12 +3453,12 @@
         for orientation in self.guiinfo.orientations:
             self.element_orientation_combobox.addItem(
                 orientation, userData=None)
-        if(self.current_element.orientation != None):
+        if(self.current_element.orientation is not None):
             orientation_string = str(self.guiinfo.orientations_numbers
-                [self.current_element.orientation])
+                                     [self.current_element.orientation])
             self.element_orientation_combobox.setCurrentIndex(
-            self.element_orientation_combobox.findText(
-               orientation_string))
+                self.element_orientation_combobox.findText(
+                    orientation_string))
         else:
             self.element_orientation_combobox.setCurrentIndex(-1)
 
@@ -5681,1405 +3534,6 @@
 
         if not type(self.current_element).__name__ == "InnerWall":
 
-            self.element_outer_convection_label = QtGui.QLabel(
-                "Outer Convection")
-            self.element_outer_convection_textbox = QtGui.QLineEdit()
-            self.element_outer_convection_textbox.setObjectName(
-                _fromUtf8("ElementOuterConvectionTextBox"))
-            self.element_outer_convection_textbox.setText(
-                str(self.current_element.outer_convection))
-
-            self.element_outer_radiation_label = QtGui.QLabel(
-                "Outer Radiation")
-            self.element_outer_radiation_textbox = QtGui.QLineEdit()
-            self.element_outer_radiation_textbox.setObjectName(
-                _fromUtf8("ElementOuterRadiationTextBox"))
-            self.element_outer_radiation_textbox.setText(
-                str(self.current_element.outer_radiation))
-
-        self.element_uvalue_label = QtGui.QLabel("U-Value (W/m2K)")
-        self.element_uvalue_textbox = QtGui.QLineEdit()
-        self.element_uvalue_textbox.setObjectName(
-            _fromUtf8("ElementUValueTextBox"))
-        self.element_uvalue_textbox.setText(str(float(
-            Controller.get_u_value(self.current_element))))
-        self.element_uvalue_textbox.setReadOnly(True)
-
-        self.element_add_material_button = QtGui.QPushButton()
-        self.element_add_material_button.setText("Add Layer")
-        self.connect(self.element_add_material_button, SIGNAL("clicked()"),
-                     lambda check_window="Element Details Window":
-                     self.create_new_layer_ui(check_window))
-
-        self.element_delete_material_button = QtGui.QPushButton()
-        self.element_delete_material_button.setText("Delete Layer")
-        self.connect(self.element_delete_material_button, SIGNAL("clicked()"),
-                     self.delete_selected_layer)
-
-        self.set_all_constr_element_material_list_view = QtGui.QListView()
-        self.element_material_list_view = QtGui.QListView()
-        self.element_material_list_view.setGeometry(
-            QtCore.QRect(10, 200, 170, 300))
-        self.element_material_list_view.setObjectName(
-            _fromUtf8("ElementMaterialsListView"))
-        self.element_material_list_view.setModel(self.element_layer_model)
-        self.element_material_list_view.setItemDelegate(self.lVZF)
-        self.element_material_list_view.setEditTriggers(
-            QtGui.QAbstractItemView.NoEditTriggers)
-        self.element_material_list_view.doubleClicked.connect(
-            self.show_layer_build_ui)
-        self.element_material_list_label = QtGui.QLabel()
-        self.element_material_list_label.setGeometry(
-            QtCore.QRect(175, 200, 25, 300))
-        self.element_material_list_label.setText("From inner\n\n\n\n\n\n\n\n"
-                                                 "To Outer")
-
-        self.element_save_button = QtGui.QPushButton()
-        self.element_save_button.setText("Save")
-
-        self.connect(self.element_save_button, SIGNAL("clicked()"),
-                     self.load_constr_type)
-        self.connect(self.element_save_button, SIGNAL("clicked()"),
-                     self.save_changed_element_values)
-        self.connect(self.element_save_button, SIGNAL("clicked()"),
-                     self.update_zone_details)
-        self.connect(self.element_save_button, SIGNAL("clicked()"),
-                     self.element_build_ui, QtCore.SLOT("close()"))
-        # self.connect(self.element_save_button, SIGNAL("clicked()"),
-        #              self.zone_value_window, QtCore.SLOT("update()"))
-
-        self.element_cancel_button = QtGui.QPushButton()
-        self.element_cancel_button.setText("Cancel")
-        self.connect(self.element_cancel_button, SIGNAL("clicked()"),
-                     self.element_build_ui, QtCore.SLOT("close()"))
-
-        if type(self.current_element).__name__ == "InnerWall":
-
-            self.element_general_layout.addWidget(
-                self.element_type_label, 1, 0)
-            self.element_general_layout.addWidget(
-                self.element_type_textbox, 1, 1)
-            self.element_general_layout.addWidget(
-                self.element_construction_type_label, 2, 0)
-            self.element_general_layout.addWidget(
-                self.element_construction_type_combobox, 2, 1)
-            self.element_general_layout.addWidget(
-                self.element_orientation_label, 3, 0)
-            self.element_general_layout.addWidget(
-                self.element_orientation_combobox, 3, 1)
-            self.element_general_layout.addWidget(
-                self.element_name_label, 4, 0)
-            self.element_general_layout.addWidget(
-                self.element_name_textbox, 4, 1)
-            self.element_general_layout.addWidget(
-                self.element_area_label, 5, 0)
-            self.element_general_layout.addWidget(
-                self.element_area_textbox, 5, 1)
-            self.element_general_layout.addWidget(
-                self.element_year_of_construction_label, 6, 0)
-            self.element_general_layout.addWidget(
-                self.element_year_of_construction_textbox, 6, 1)
-            self.element_general_layout.addWidget(
-                self.element_year_of_retrofit_label, 7, 0)
-            self.element_general_layout.addWidget(
-                self.element_year_of_retrofit_textbox, 7, 1)
-            self.element_general_layout.addWidget(
-                self.element_tilt_label, 8, 0)
-            self.element_general_layout.addWidget(
-                self.element_tilt_textbox, 8, 1)
-            self.element_general_layout.addWidget(
-                self.element_inner_convection_label, 9, 0)
-            self.element_general_layout.addWidget(
-                self.element_inner_convection_textbox, 9, 1)
-            self.element_general_layout.addWidget(
-                self.element_inner_radiation_label, 10, 0)
-            self.element_general_layout.addWidget(
-                self.element_inner_radiation_textbox, 10, 1)
-            self.element_general_layout.addWidget(
-                self.element_uvalue_label, 11, 0)
-            self.element_general_layout.addWidget(
-                self.element_uvalue_textbox, 11, 1)
-            self.element_general_layout.addWidget(
-                self.element_add_material_button, 12, 0)
-            self.element_general_layout.addWidget(
-                self.element_delete_material_button, 12, 1)
-            self.element_general_layout.addWidget(
-                self.element_material_list_view, 13, 0, 14, 3)
-            self.element_general_layout.addWidget(
-                self.element_material_list_label, 13, 3, 14, 4)
-            self.element_save_cancel_layout.addWidget(
-                self.element_save_button, 0, 0)
-            self.element_save_cancel_layout.addWidget(
-                self.element_cancel_button, 0, 1)
-
-        else:
-
-            self.element_general_layout.addWidget(
-                self.element_type_label, 1, 0)
-            self.element_general_layout.addWidget(
-                self.element_type_textbox, 1, 1)
-            self.element_general_layout.addWidget(
-                self.element_construction_type_label, 2, 0)
-            self.element_general_layout.addWidget(
-                self.element_construction_type_combobox, 2, 1)
-            self.element_general_layout.addWidget(
-                self.element_orientation_label, 3, 0)
-            self.element_general_layout.addWidget(
-                self.element_orientation_combobox, 3, 1)
-            self.element_general_layout.addWidget(
-                self.element_name_label, 4, 0)
-            self.element_general_layout.addWidget(
-                self.element_name_textbox, 4, 1)
-            self.element_general_layout.addWidget(
-                self.element_area_label, 5, 0)
-            self.element_general_layout.addWidget(
-                self.element_area_textbox, 5, 1)
-            self.element_general_layout.addWidget(
-                self.element_year_of_construction_label, 6, 0)
-            self.element_general_layout.addWidget(
-                self.element_year_of_construction_textbox, 6, 1)
-            self.element_general_layout.addWidget(
-                self.element_year_of_retrofit_label, 7, 0)
-            self.element_general_layout.addWidget(
-                self.element_year_of_retrofit_textbox, 7, 1)
-            self.element_general_layout.addWidget(
-                self.element_tilt_label, 8, 0)
-            self.element_general_layout.addWidget(
-                self.element_tilt_textbox, 8, 1)
-            self.element_general_layout.addWidget(
-                self.element_inner_convection_label, 9, 0)
-            self.element_general_layout.addWidget(
-                self.element_inner_convection_textbox, 9, 1)
-
-            self.element_general_layout.addWidget(
-                self.element_inner_radiation_label, 10, 0)
-            self.element_general_layout.addWidget(
-                self.element_inner_radiation_textbox, 10, 1)
-            self.element_general_layout.addWidget(
-                self.element_outer_convection_label, 11, 0)
-            self.element_general_layout.addWidget(
-                self.element_outer_convection_textbox, 11, 1)
-            self.element_general_layout.addWidget(
-                self.element_outer_radiation_label, 12, 0)
-            self.element_general_layout.addWidget(
-                self.element_outer_radiation_textbox, 12, 1)
-            self.element_general_layout.addWidget(
-                self.element_uvalue_label, 13, 0)
-            self.element_general_layout.addWidget(
-                self.element_uvalue_textbox, 13, 1)
-            self.element_general_layout.addWidget(
-                self.element_add_material_button, 14, 0)
-            self.element_general_layout.addWidget(
-                self.element_delete_material_button, 14, 1)
-            self.element_general_layout.addWidget(
-                self.element_material_list_view, 15, 0, 15, 3)
-            self.element_general_layout.addWidget(
-                self.element_material_list_label, 15, 3, 15, 4)
-            self.element_save_cancel_layout.addWidget(
-                self.element_save_button, 0, 0)
-            self.element_save_cancel_layout.addWidget(
-                self.element_cancel_button, 0, 1)
-
-        self.element_build_ui_window_layout.addWidget(
-            self.element_general_layout_groupBox)
-        self.element_build_ui_window_layout.addWidget(
-            self.element_save_cancel_layoutGroupBox)
-        self.element_build_ui.setWindowModality(Qt.ApplicationModal)
-        self.element_build_ui.show()
-
-    def show_export_window(self):
-        ''' Opens a window that displays the options to export the project.
-        
-        '''
-        
-        self.export_window_ui = QtGui.QWizardPage()
-        self.export_window_ui.setAttribute(QtCore.Qt.WA_DeleteOnClose)
-        self.export_window_ui.setWindowTitle("Export")
-        self.export_window_ui.setFixedWidth(380)
-        self.export_window_ui.setFixedHeight(250)
-        self.export_window_ui_layout = QtGui.QGridLayout()
-        self.export_window_ui.setLayout(self.export_window_ui_layout)
-
-        self.export_groupbox = QtGui.QGroupBox("Export")
-        self.export_groupbox.setGeometry(QtCore.QRect(5, 5, 360, 230))
-        self.export_groupbox.setMinimumSize(QtCore.QSize(360, 230))
-        self.export_groupbox.setMaximumSize(QtCore.QSize(360, 230))
-        self.export_groupbox.setObjectName(_fromUtf8("exportGroupBox"))
-        self.export_button = QtGui.QPushButton(self.export_groupbox)
-        self.export_button.setGeometry(QtCore.QRect(5, 20, 305, 25))
-        self.export_button.clicked.connect(self.click_export_button)
-        self.export_button.setText("Export model for all buildings")
-        self.export_button_one = QtGui.QPushButton(self.export_groupbox)
-        self.export_button_one.setGeometry(QtCore.QRect(5, 55, 305, 25))
-        self.export_button_one.clicked.connect(self.click_export_button)
-        self.export_button_one.setText("Export model for current building")
-        self.export_template_label_model = QtGui.QLabel(self.export_groupbox)
-        self.export_template_label_model.setGeometry(QtCore.QRect(5, 90, 120, 25))
-        self.export_template_label_model.setText("Model type:")
-        self.export_create_template_model_combobox = QtGui.QComboBox(
-            self.export_groupbox)
-        self.export_create_template_model_combobox.setGeometry(
-            QtCore.QRect(130, 90, 215, 25))
-        self.export_template_label_zone = QtGui.QLabel(self.export_groupbox)
-        self.export_template_label_zone.setGeometry(QtCore.QRect(5, 125, 120, 25))
-        self.export_template_label_zone.setText("Zone type:")
-        self.export_create_template_zone_combobox = QtGui.QComboBox(
-            self.export_groupbox)
-        self.export_create_template_zone_combobox.setGeometry(
-            QtCore.QRect(130, 125, 215, 25))
-        self.export_template_label_corG = QtGui.QLabel(self.export_groupbox)
-        self.export_template_label_corG.setGeometry(QtCore.QRect(5, 160, 120, 25))
-        self.export_template_label_corG.setText("corG:")
-        self.radio_button_corG_1 = QtGui.QRadioButton(self.export_groupbox)
-        self.radio_button_corG_1.setGeometry(QtCore.QRect(130, 160, 120, 25))
-        self.radio_button_corG_1.setText("with CorG")
-        self.radio_button_corG_2 = QtGui.QRadioButton(self.export_groupbox)
-        self.radio_button_corG_2.setGeometry(QtCore.QRect(250, 160, 120, 25))
-        self.radio_button_corG_2.setText("without CorG")
-        self.radio_button_corG_1.setChecked(True)
-        self.export_save_template_label = QtGui.QLabel(self.export_groupbox)
-        self.export_save_template_label.setGeometry(
-            QtCore.QRect(5, 195, 110, 25))
-        self.export_save_template_label.setText("File path:")
-        self.export_save_template_lineedit = QtGui.QLineEdit(
-            self.export_groupbox)
-        self.export_save_template_lineedit .setGeometry(
-            QtCore.QRect(130, 195, 130, 25))
-        if self.file_path == "":
-            self.export_save_template_lineedit.setText(
-                                                 utilis.get_default_path())
-            utilis.create_path(str(self.export_save_template_lineedit.text()))
-            self.file_path = self.export_save_template_lineedit.text()
-        else:
-            self.export_save_template_lineedit.setText(self.file_path)
-            utilis.create_path(str(self.export_save_template_lineedit.text()))
-        self.export_save_template_button = QtGui.QPushButton(
-            self.export_groupbox)
-        self.export_save_template_button.setGeometry(
-            QtCore.QRect(265, 195, 80, 25))
-        self.export_save_template_button.setText("Browse")
-        self.export_save_template_button.clicked.connect(
-            self.click_browse_button)
-        modelTypeList = ["MultizoneEquipped", "Multizone", "None"]
-        zoneTypeList = ["ThermalZoneEquipped", "ThermalZone", "None"]
-        self.export_create_template_model_combobox.addItems(modelTypeList)
-        self.export_create_template_zone_combobox.addItems(zoneTypeList)
-        self.export_window_ui_layout.addWidget(
-            self.export_groupbox, 1, 1)
-        self.export_window_ui.setWindowModality(Qt.ApplicationModal)
-        self.export_window_ui.show()
-
-    def show_simulation_window(self):
-        ''' Opens a window to display the project name and
-        all simulation attributes.
-        '''
-        
-        self.simulation_window_ui = QtGui.QWizardPage()
-        self.simulation_window_ui.setAttribute(QtCore.Qt.WA_DeleteOnClose)
-        self.simulation_window_ui.setWindowTitle("Simulation")
-        self.simulation_window_ui.setFixedWidth(330)
-        self.simulation_window_ui.setFixedHeight(280)
-        self.simulation_window_ui_layout = QtGui.QGridLayout()
-        self.simulation_window_ui.setLayout(self.simulation_window_ui_layout)
-
-        self.project_name_groupbox = QtGui.QGroupBox("Project")
-        self.project_name_groupbox.setGeometry(QtCore.QRect(10, 10, 315, 40))
-        self.project_name_groupbox.setMinimumSize(QtCore.QSize(315, 40))
-        self.project_name_groupbox.setMaximumSize(QtCore.QSize(315, 40))
-        self.project_name_label = QtGui.QLabel(self.project_name_groupbox)
-        self.project_name_label.setGeometry(QtCore.QRect(5, 10, 90, 25))
-        self.project_name_label.setText("Project Name:")
-        self.project_name_lineedit = QtGui.QLineEdit(self.project_name_groupbox)
-        self.project_name_lineedit.setGeometry(QtCore.QRect(100, 10, 180, 25))
-        self.project_name_lineedit.setText(str(self.project.name))
-
-        self.simulation_groupbox = QtGui.QGroupBox("Simulation")
-        self.simulation_groupbox.setGeometry(QtCore.QRect(380, 85, 315, 160))
-        self.simulation_groupbox.setMinimumSize(QtCore.QSize(315, 160))
-        self.simulation_groupbox.setMaximumSize(QtCore.QSize(315, 160))
-        self.simulation_groupbox.setObjectName(_fromUtf8("simulationGroupBox"))
-        self.simulation_runtime_label_1 = QtGui.QLabel(
-            self.simulation_groupbox)
-        self.simulation_runtime_label_1.setGeometry(
-            QtCore.QRect(5, 20, 90, 25))
-        self.simulation_runtime_label_1.setText("Runtime Simulation:")
-        self.simulation_runtime_lineedit = QtGui.QLineEdit(
-            self.simulation_groupbox)
-        self.simulation_runtime_lineedit.setGeometry(
-            QtCore.QRect(100, 20, 180, 25))
-        self.simulation_runtime_lineedit.setText(
-            self.project.modelica_info.runtime_simulation)
-        self.simulation_runtime_label_2 = QtGui.QLabel(
-            self.simulation_groupbox)
-        self.simulation_runtime_label_2.setGeometry(
-            QtCore.QRect(285, 20, 10, 25))
-        self.simulation_runtime_label_2.setText("s")
-        self.simulation_interval_output_label_1 = QtGui.QLabel(
-            self.simulation_groupbox)
-        self.simulation_interval_output_label_1.setGeometry(
-            QtCore.QRect(5, 55, 90, 25))
-        self.simulation_interval_output_label_1.setText("Interval Output:")
-        self.simulation_interval_output_lineedit = QtGui.QLineEdit(
-            self.simulation_groupbox)
-        self.simulation_interval_output_lineedit.setGeometry(
-            QtCore.QRect(100, 55, 180, 25))
-        self.simulation_interval_output_lineedit.setText(
-            self.project.modelica_info.interval_output)
-        self.simulation_interval_output_label_2 = QtGui.QLabel(
-            self.simulation_groupbox)
-        self.simulation_interval_output_label_2.setGeometry(
-            QtCore.QRect(285, 55, 10, 25))
-        self.simulation_interval_output_label_2.setText("s")
-        self.simulation_solver_label = QtGui.QLabel(self.simulation_groupbox)
-        self.simulation_solver_label.setGeometry(QtCore.QRect(5, 90, 90, 25))
-        self.simulation_solver_label.setText("Solver:")
-        self.simulation_solver_combobox = QtGui.QComboBox(
-            self.simulation_groupbox)
-        self.simulation_solver_combobox.setGeometry(
-            QtCore.QRect(100, 90, 180, 25))
-        for solver in self.project.modelica_info.solver:
-            self.simulation_solver_combobox.addItem(solver)
-        self.simulation_solver_combobox.setCurrentIndex(
-            self.simulation_solver_combobox.findText(
-                self.project.modelica_info.current_solver))
-        self.simulation_equidistant_output_checkbox = QtGui.QCheckBox(
-            self.simulation_groupbox)
-        self.simulation_equidistant_output_checkbox.setGeometry(
-            QtCore.QRect(5, 125, 290, 20))
-        self.simulation_equidistant_output_checkbox.setChecked(
-            self.project.modelica_info.equidistant_output)
-        self.simulation_equidistant_output_checkbox.setText(
-            "Equidistant Output")
-
-        self.simulation_save_cancel_groupbox = QtGui.QGroupBox()
-        self.simulation_save_cancel_groupbox.setGeometry(
-            QtCore.QRect(10, 530, 315, 35))
-        self.simulation_save_cancel_groupbox.setMinimumSize(
-            QtCore.QSize(315, 35))
-        self.simulation_save_cancel_groupbox.setMaximumSize(
-            QtCore.QSize(315, 35))
-        self.simulation_save_button = QtGui.QPushButton(
-            self.simulation_save_cancel_groupbox)
-        self.simulation_save_button.setText("Save")
-        self.simulation_save_button.setGeometry(QtCore.QRect(5, 5, 90, 25))
-        self.connect(self.simulation_save_button, SIGNAL("clicked()"),
-                     self.save_changed_simulation_values)
-        self.connect(self.simulation_save_button, SIGNAL(
-                "clicked()"), self.simulation_window_ui, QtCore.SLOT(
-                "close()"))
-        self.simulation_cancel_button = QtGui.QPushButton(
-            self.simulation_save_cancel_groupbox)
-        self.simulation_cancel_button.setText("Cancel")
-        self.simulation_cancel_button.setGeometry(QtCore.QRect(100, 5, 80, 25))
-        self.connect(self.simulation_cancel_button, SIGNAL(
-                "clicked()"), self.simulation_window_ui, QtCore.SLOT(
-                "close()"))
-
-        self.simulation_window_ui_layout.addWidget(
-            self.project_name_groupbox, 1, 1)
-        self.simulation_window_ui_layout.addWidget(
-            self.simulation_groupbox, 2, 1)
-        self.simulation_window_ui_layout.addWidget(
-            self.simulation_save_cancel_groupbox, 3, 1)
-        self.simulation_window_ui.setWindowModality(Qt.ApplicationModal)
-        self.simulation_window_ui.show()
-
-    def show_layer_build_ui(self, item):
-        ''' Opens a window to see all attributes from the
-        currently selected layer.        
-        '''
-
-        self.layer_build_ui = QtGui.QWizardPage()
-        self.layer_build_ui.setAttribute(QtCore.Qt.WA_DeleteOnClose)
-        self.layer_build_ui.setWindowTitle("Layer Details")
-        self.layer_build_ui.setFixedWidth(450)
-        self.layer_build_ui.setFixedHeight(300)
-        self.layer_build_ui_window_layout = QtGui.QGridLayout()
-        self.layer_build_ui.setLayout(self.layer_build_ui_window_layout)
-        self.layer_model = QtGui.QStandardItemModel()
-        self.materials = Controller.get_materials_from_file(self.project)
-        self.is_switchable = False
-
-        sender = self.sender()
-        if(sender == self.element_material_list_view):
-            current_item = self.element_layer_model.itemFromIndex(item)
-            current_layer = self.current_element.layer
-        else:
-            current_item = \
-                self.element_layer_model_set_all_constr.itemFromIndex(item)
-            current_layer = self.all_constr_layer_list
-
-        for layer in current_layer:
-            if (layer.internal_id == current_item.internal_id):
-                self.current_layer = layer
-                break
-        self.layer_general_layout = QtGui.QGridLayout()
-        self.layer_general_layout_group_box = QtGui.QGroupBox("Layer Values")
-        self.layer_general_layout_group_box.setLayout(
-            self.layer_general_layout)
-
-        self.thickness_label = QtGui.QLabel("Layer Thickness")
-        self.thickness_textbox = QtGui.QLineEdit()
-        self.thickness_textbox.setObjectName(_fromUtf8("ThicknessTextBox"))
-        self.thickness_textbox.setText(str(self.current_layer.thickness))
-
-        self.material_label = QtGui.QLabel("Material")
-        self.material_combobox = QtGui.QComboBox()
-        self.connect(self.material_combobox, QtCore.SIGNAL(
-            "currentIndexChanged(int)"), self.switch_material)
-        temp_list = []
-        for material in self.materials:
-            if material.name not in temp_list:
-                temp_list.append(material.name)
-        if self.current_layer.material.name not in temp_list and\
-                self.current_layer.material.name is not None:
-            temp_list.append(self.current_layer.material.name)
-        self.material_combobox.addItems(sorted(temp_list))
-        self.material_combobox.setCurrentIndex(
-            self.material_combobox.findText(self.current_layer.material.name))
-        self.is_switchable = True
-
-        self.material_density_label = QtGui.QLabel("Density")
-        self.material_density_textbox = QtGui.QLineEdit()
-        self.material_density_textbox.setObjectName(
-            _fromUtf8("MaterialDensityTextBox"))
-        self.material_density_textbox.setText(
-            str(self.current_layer.material.density))
-
-        self.material_thermal_conduc_label = QtGui.QLabel("ThermalConduc")
-        self.material_thermal_conduc_textbox = QtGui.QLineEdit()
-        self.material_thermal_conduc_textbox.setObjectName(
-            _fromUtf8("MaterialThermalConducTextBox"))
-        self.material_thermal_conduc_textbox.setText(
-            str(self.current_layer.material.thermal_conduc))
-
-        self.material_heat_capac_label = QtGui.QLabel("HeatCapac")
-        self.material_heat_capac_textbox = QtGui.QLineEdit()
-        self.material_heat_capac_textbox.setObjectName(
-            _fromUtf8("MaterialHeatCapacTextBox"))
-        self.material_heat_capac_textbox.setText(
-            str(self.current_layer.material.heat_capac))
-
-        self.material_solar_absorp_label = QtGui.QLabel("SolarAbsorp")
-        self.material_solar_absorp_textbox = QtGui.QLineEdit()
-        self.material_solar_absorp_textbox.setObjectName(
-            _fromUtf8("MaterialSolarAbsorpTextBox"))
-        self.material_solar_absorp_textbox.setText(
-            str(self.current_layer.material.solar_absorp))
-
-        self.material_ir_emissivity_label = QtGui.QLabel("IrEmissivity")
-        self.material_ir_emissivity_textbox = QtGui.QLineEdit()
-        self.material_ir_emissivity_textbox.setObjectName(
-            _fromUtf8("MaterialIrEmissivityTextBox"))
-        self.material_ir_emissivity_textbox.setText(
-            str(self.current_layer.material.ir_emissivity))
-
-        self.material_transmittance_label = QtGui.QLabel("Transmittance")
-        self.material_transmittance_textbox = QtGui.QLineEdit()
-        self.material_transmittance_textbox.setObjectName(
-            _fromUtf8("MaterialTransmittanceTextBox"))
-        self.material_transmittance_textbox.setText(
-            str(self.current_layer.material.transmittance))
-
-        self.layer_save_button = QtGui.QPushButton()
-        self.layer_save_button.setText("Save")
-
-        if(sender == self.element_material_list_view):
-            self.connect(self.layer_save_button, SIGNAL(
-             "clicked()"), self.save_changed_layer_values)
-            self.connect(self.layer_save_button, SIGNAL(
-             "clicked()"), self.update_element_details)
-        else:
-            self.connect(self.layer_save_button, SIGNAL(
-             "clicked()"), self.save_changed_layer_values_set_all_constr)
-            self.connect(self.layer_save_button, SIGNAL(
-             "clicked()"), self.update_set_all_construction)
-
-        self.connect(self.layer_save_button, SIGNAL(
-            "clicked()"), self.layer_build_ui, QtCore.SLOT("close()"))
-
-        self.layer_cancel_button = QtGui.QPushButton()
-        self.layer_cancel_button.setText("Cancel")
-        self.connect(self.layer_cancel_button, SIGNAL(
-            "clicked()"), self.layer_build_ui, QtCore.SLOT("close()"))
-
-        self.layer_general_layout.addWidget(self.thickness_label, 1, 0)
-        self.layer_general_layout.addWidget(self.thickness_textbox, 1, 1)
-        self.layer_general_layout.addWidget(self.material_label, 2, 0)
-        self.layer_general_layout.addWidget(self.material_combobox, 2, 1)
-        self.layer_general_layout.addWidget(self.material_density_label, 3, 0)
-        self.layer_general_layout.addWidget(
-            self.material_density_textbox, 3, 1)
-        self.layer_general_layout.addWidget(
-            self.material_thermal_conduc_label, 4, 0)
-        self.layer_general_layout.addWidget(
-            self.material_thermal_conduc_textbox, 4, 1)
-        self.layer_general_layout.addWidget(
-            self.material_heat_capac_label, 5, 0)
-        self.layer_general_layout.addWidget(
-            self.material_heat_capac_textbox, 5, 1)
-        self.layer_general_layout.addWidget(
-            self.material_solar_absorp_label, 6, 0)
-        self.layer_general_layout.addWidget(
-            self.material_solar_absorp_textbox, 6, 1)
-        self.layer_general_layout.addWidget(
-            self.material_ir_emissivity_label, 7, 0)
-        self.layer_general_layout.addWidget(
-            self.material_ir_emissivity_textbox, 7, 1)
-        self.layer_general_layout.addWidget(
-            self.material_transmittance_label, 8, 0)
-        self.layer_general_layout.addWidget(
-            self.material_transmittance_textbox, 8, 1)
-        self.layer_general_layout.addWidget(self.layer_save_button, 9, 0)
-        self.layer_general_layout.addWidget(self.layer_cancel_button, 9, 1)
-
-        self.layer_build_ui_window_layout.addWidget(
-            self.layer_general_layout_group_box)
-        self.layer_build_ui.setWindowModality(Qt.ApplicationModal)
-        self.layer_build_ui.show()
-
-    def display_current_building(self):
-        ''' Changes all the values to the new building
-        '''
-
-        if (self.current_building):
-
-            """ Displaying values on the sidebar controls"""
-
-            self.side_bar_id_line_edit.setText(
-                str(self.current_building.name))
-            self.side_bar_construction_year_line_edit.setText(
-                str(self.current_building.year_of_construction))
-            self.side_bar_height_of_floors_line_edit.setText(
-                str(self.current_building.height_of_floors))
-            self.side_bar_location_line_edit.setText(
-                str(self.current_building.city))
-            self.side_bar_net_leased_area_line_edit.setText(
-                str(self.current_building.net_leased_area))
-            self.side_bar_number_of_floors_line_edit.setText(
-                str(self.current_building.number_of_floors))
-            self.side_bar_street_line_edit.setText(
-                str(self.current_building.street_name))
-
-            """ Updates the combobox displaying all buildings """
-
-            try:
-                if (self.side_bar_buildings_combo_box.findData(
-                        str(self.current_building.internal_id)) == -1):
-                    self.side_bar_buildings_combo_box.addItem(
-                        self.current_building.name,
-                        str(self.current_building.internal_id))
-                    self.side_bar_buildings_combo_box.setCurrentIndex(
-                        self.side_bar_buildings_combo_box.findData(
-                            str(self.current_building.internal_id)))
-                elif (self.side_bar_buildings_combo_box.currentText !=
-                      self.side_bar_id_line_edit.text):
-                    self.side_bar_buildings_combo_box.setItemText(
-                        self.side_bar_buildings_combo_box.currentIndex(),
-                        self.current_building.name)
-            except AttributeError:
-                pass
-
-            """ Displaying zones in the two list views in the main frame """
-
-            self.zone_model.clear()
-            self.outer_elements_model.clear()
-            self.element_model.clear()
-            for zone in self.project.\
-                buildings[self.project.buildings.index(
-                    self.current_building)].thermal_zones:
-                item = TrackableItem(
-                    "Name:\t".expandtabs(8) + str(zone.name) +
-                    "\n" + "Type:\t".expandtabs(11) +
-                    str(type(zone).__name__) + "\n Area:\t".expandtabs(11) +
-                    str(zone.area), zone.internal_id)
-                self.zone_model.appendRow(item)
-                if zone.inner_walls:
-                    for inner_wall in zone.inner_walls:
-                        if type(inner_wall).__name__ == \
-                                "InnerWall":
-                            item = TrackableItem(
-                                "Name:\t".expandtabs(8) + str(inner_wall.name)+
-                                "\nType:\t".expandtabs(11) +
-                                "Inner Wall \n Area:\t".expandtabs(11) +
-                                str(inner_wall.area),inner_wall.internal_id)
-                            self.element_model.appendRow(item)
-                        if type(inner_wall).__name__ == \
-                                "Floor":
-                            item = TrackableItem(
-                                "Name:\t".expandtabs(8) + str(inner_wall.name)+
-                                "\nType:\t".expandtabs(11) +
-                                "Floor \n Area:\t".expandtabs(11) +
-                                str(inner_wall.area), inner_wall.internal_id)
-                            self.element_model.appendRow(item)
-                        if type(inner_wall).__name__ == \
-                                "Ceiling":
-                            item = TrackableItem(
-                                "Name:\t".expandtabs(8) + str(inner_wall.name)+
-                                "\nType:\t".expandtabs(11) +
-                                "Ceiling \n Area:\t".expandtabs(11) +
-                                str(inner_wall.area), inner_wall.internal_id)
-                            self.element_model.appendRow(item)
-                if zone.outer_walls:
-                    for outer_wall in zone.outer_walls:
-                        if type(outer_wall).__name__ == \
-                                "GroundFloor":
-                            item = TrackableItem(
-                                "Name:\t".expandtabs(8) +
-                                str(outer_wall.name) +
-                                "\nType:\t".expandtabs(11) +
-                                "Ground Floor \n Area:\t".expandtabs(11) +
-                                str(outer_wall.area) +
-                                "\n Orientation:\t".expandtabs(11) +
-                                str(outer_wall.orientation),
-                                outer_wall.internal_id)
-                            self.element_model.appendRow(item)
-                        if type(outer_wall).__name__ == \
-                                "Rooftop":
-                            item = TrackableItem(
-                                "Name:\t".expandtabs(8) +
-                                str(outer_wall.name) +
-                                "\nType:\t".expandtabs(11) +
-                                "Rooftop \n Area:\t".expandtabs(11) +
-                                str(outer_wall.area) +
-                                "\n Orientation:\t".expandtabs(11) +
-                                str(outer_wall.orientation),
-                                outer_wall.internal_id)
-                            self.element_model.appendRow(item)
-                        if type(outer_wall).__name__ == \
-                                "OuterWall":
-                            item = TrackableItem(
-                                "Name:\t".expandtabs(8) +
-                                str(outer_wall.name) +
-                                "\nType:\t".expandtabs(11) +
-                                "Outer Wall \n Area:\t".expandtabs(11) +
-                                str(outer_wall.area) +
-                                "\n Orientation:\t".expandtabs(11) +
-                                str(outer_wall.orientation),
-                                outer_wall.internal_id)
-                            self.element_model.appendRow(item)
-                if zone.windows:
-                    for window in zone.windows:
-                        item = TrackableItem(
-                            "Name:\t".expandtabs(8) + str(window.name) +
-                            "\nType:\t".expandtabs(11) +
-                            "Windows \n Area:\t".expandtabs(11) +
-                            str(window.area) +
-                            "\n Orientation:\t".expandtabs(11) +
-                            str(window.orientation),
-                            window.internal_id)
-                        self.element_model.appendRow(item)
-
-            for orientation in self.guiinfo.orientations_numbers.keys():
-                if self.current_building.get_outer_wall_area(orientation) != 0:
-                    if orientation == -1:
-                        item1 = QStandardItem(
-                         "Rooftop \nOrientation:\t" +
-                         str(self.guiinfo.orientations_numbers[orientation]) +
-                         "\t".expandtabs(12) + "\n" + " Area: " +
-                         str(self.current_building.
-                             get_outer_wall_area(orientation)))
-
-                    elif orientation == -2:
-                        item1 = QStandardItem(
-                         "Ground Floor \nOrientation:\t" +
-                         str(self.guiinfo.orientations_numbers[orientation]) +
-                         "\t".expandtabs(12) + "\n" + " Area: " +
-                         str(self.current_building.
-                             get_outer_wall_area(orientation)))
-                    else:
-                        item1 = QStandardItem(
-                         "Outer Wall \nOrientation:\t" +
-                         str(self.guiinfo.orientations_numbers[orientation]) +
-                         "\t".expandtabs(12) + "\n" + " Area: " +
-                         str(self.current_building.
-                             get_outer_wall_area(orientation)))
-
-                    self.outer_elements_model.appendRow(item1)
-
-                if self.current_building.get_window_area(orientation) != 0:
-                    item2 = QStandardItem(
-                        "Window \nOrientation:\t" +
-                        str(self.guiinfo.orientations_numbers[orientation]) +
-                        "\t".expandtabs(16) + "\n" + " Area: " +
-                        str(self.current_building.
-                            get_window_area(orientation)))
-                    self.outer_elements_model.appendRow(item2)
-
-    def display_current_zone(self):
-        ''' Updates the lists in the main window
-        '''
-
-        if (self.current_zone):
-            self.element_model.clear()
-            self.edit_zone_area_line_edit.setText(str(self.current_zone.area))
-            self.edit_zone_name_line_edit.setText(str(self.current_zone.name))
-            self.edit_zone_volume_line_edit.setText(
-                str(self.current_zone.volume))
-            for inner_wall in self.current_zone.inner_walls:
-                if type(inner_wall).__name__ == "InnerWall":
-                    item = TrackableItem(
-                        "Name:\t".expandtabs(8) + str(inner_wall.name) + 
-                        "\nType:\t".expandtabs(11) + 
-                        "Inner Wall \n Area:\t".expandtabs(11) + 
-                        str(inner_wall.area), inner_wall.internal_id)
-                    self.element_model.appendRow(item)
-                if type(inner_wall).__name__ == "Floor":
-                    item = TrackableItem(
-                        "Name:\t".expandtabs(8) + str(inner_wall.name) + 
-                        "\nType:\t".expandtabs(11) + 
-                        "Floor \n Area:\t".expandtabs(11) + 
-                        str(inner_wall.area), inner_wall.internal_id)
-                    self.element_model.appendRow(item)
-                if type(inner_wall).__name__ == "Ceiling":
-                    item = TrackableItem(
-                        "Name:\t".expandtabs(8) + str(inner_wall.name) + 
-                        "\nType:\t".expandtabs(11) + 
-                        "Ceiling \n Area:\t".expandtabs(11) + 
-                        str(inner_wall.area), inner_wall.internal_id)
-                    self.element_model.appendRow(item)
-            for element in self.current_zone.outer_walls:
-                if type(element).__name__ == "GroundFloor":
-                    item = TrackableItem(
-                        "Name:\t".expandtabs(8) + 
-                        str(element.name) + 
-                        "\nType:\t".expandtabs(11) + 
-                        "Ground Floor \n Area:\t".expandtabs(11) + 
-                        str(element.area) + 
-                        "\n Orientation:\t".expandtabs(11) + 
-                        str(element.orientation),
-                        element.internal_id)
-                    self.element_model.appendRow(item)
-                if type(element).__name__ == "Rooftop":
-                    item = TrackableItem(
-                        "Name:\t".expandtabs(8) + 
-                        str(element.name) + 
-                        "\nType:\t".expandtabs(11) + 
-                        "Rooftop \n Area:\t".expandtabs(11) + 
-                        str(element.area) + 
-                        "\n Orientation:\t".expandtabs(11) + 
-                        str(element.orientation),
-                        element.internal_id)
-                    self.element_model.appendRow(item)
-                if type(element).__name__ == "OuterWall":
-                    item = TrackableItem(
-                        "Name:\t".expandtabs(8) + 
-                        str(element.name) + 
-                        "\nType:\t".expandtabs(11) + 
-                        "Outer Wall \n Area:\t".expandtabs(11) + 
-                        str(element.area) + 
-                        "\n Orientation:\t".expandtabs(11) + 
-                        str(element.orientation),
-                        element.internal_id)
-                    self.element_model.appendRow(item)
-            for element in self.current_zone.windows:
-                item = TrackableItem(
-                    "Name:\t".expandtabs(8) + str(element.name) + 
-                    "\nType:\t".expandtabs(11) + 
-                    "Window \n Area:\t".expandtabs(11) + 
-                    str(element.area) + "\n Orientation:\t".expandtabs(11) + 
-                    str(element.orientation), element.internal_id)
-                self.element_model.appendRow(item)
-
-    def display_current_element(self):
-        ''' Transfers all relevant values of the current
-        element to gui controls like text fields and the list of layers.
-
-        '''
-
-        if (self.current_element):
-
-            """ Displaying values on the sidebar controls"""
-
-            self.edit_element_name_line_edit.setText(
-                str(self.current_element.name))
-            self.edit_element_area_line_edit.setText(
-                str(self.current_element.area))
-            self.edit_element_type_line_edit.setText(
-                str(self.current_element.construction_type))
-
-            """ Displaying layer in the list of layers in the main frame """
-
-            self.layer_model.clear()
-            for layer in self.current_element.layer:
-                item = TrackableItem("Name:\t".expandtabs(8) + 
-                                     str(layer.id) + "\n" + 
-                                     "Material:\t".expandtabs(11) + 
-                                     str(layer.material.name) + 
-                                     "\n Thickness:\t".expandtabs(11) + 
-                                     str(layer.thickness), layer.internal_id)
-                self.layer_model.appendRow(item)
-
-    def display_current_layer(self):
-        ''' Transfers all relevant values of the current
-        layer to gui text fields.
-
-        '''
-
-        if (self.current_layer):
-
-            self.edit_layer_name_line_edit.setText(
-                str(self.current_layer.id))
-            self.edit_layer_thickness_line_edit.setText(
-                str(self.current_layer.thickness))
-            self.edit_layer_material_name_line_edit.setText(
-                str(self.current_layer.material.name))
-            self.edit_layer_density_line_edit.setText(
-                str(self.current_layer.material.density))
-            self.edit_layer_thermal_conduct_line_edit.setText(
-                str(self.current_layer.material.thermal_conduc))
-            self.edit_layer_heat_capacity_line_edit.setText(
-                str(self.current_layer.material.heat_capac))
-            self.edit_layer_solar_absorp_line_edit.setText(
-                str(self.current_layer.material.solar_absorp))
-            self.edit_layer_ir_emissivity_line_edit.setText(
-                str(self.current_layer.material.ir_emissivity))
-            self.edit_layer_transmittance_line_edit.setText(
-                str(self.current_layer.material.transmittance))
-
-
-    def click_save_current_project(self):
-        '''Opens a dialog window for the user to input a path
-        then issues the controller to create and save the file.
-        
-        '''
-        
-        path = QtGui.QFileDialog.getSaveFileName(
-            caption='Choose Filepath',
-            directory=utilis.get_default_path()+"\\"+self.project.name,
-            filter="Teaser File (*.teaserXML);; GML (*.gml)")
-        last_name = path.split('/')
-        length = len(last_name)
-        last_part = str(last_name[length-1])
-        if last_part.endswith("teaserXML"):
-            self.project.name = last_part[:-10]
-        elif last_part.endswith("gml"):
-            self.project.name = last_part[:-4]
-        Controller.click_save_button(self.project, str(path))
-
-    def click_export_button(self):
-        # path in GUI, which is need for the output
-        path_output_folder = str(self.export_save_template_lineedit.text())
-        template_folder = self.create_path_to_template_folder()
-        os.chdir(template_folder)
-
-        list_of_building_name = []
-        for i in range(self.side_bar_buildings_combo_box.count()):
-            list_of_building_name.append(
-                self.side_bar_buildings_combo_box.itemText(i))
-
-        sender = self.sender()
-        building_model = \
-            self.export_create_template_model_combobox.currentText()
-        zone_model = self.export_create_template_zone_combobox.currentText()
-        if self.radio_button_corG_1.isChecked():
-            corG = True
-        elif self.radio_button_corG_2.isChecked():
-            corG = False
-        elemInCombobox = \
-            self.export_create_template_model_combobox.currentText()
-
-        if(sender.text() == self.export_button.text()):
-            Controller.click_export_button(self.project, building_model,
-                                           zone_model, corG, None,
-                                           path_output_folder)
-            QtGui.QMessageBox.information(self, 'Message', "Export Modelica " +
-                                          "record " + elemInCombobox +
-                                          " all building finished ")
-        elif(sender.text() == self.export_button_one.text()):
-            Controller.click_export_button(self.project, building_model,
-                                           zone_model, corG,
-                                           self.current_building.internal_id,
-                                           path_output_folder)
-            QtGui.QMessageBox.information(self, 'Message', "Export Modelica " +
-                                          "record " + elemInCombobox +
-                                          " for current building finished ")
-        utilis.create_path(str(self.file_path))
-
-    def click_browse_button(self):
-        self.export_save_template_lineedit.setText(QtGui.QFileDialog.
-                                                   getExistingDirectory())
-        if self.export_save_template_lineedit.text() != "":
-            utilis.create_path(self.export_save_template_lineedit.text())
-            self.file_path = self.export_save_template_lineedit.text()
-        else:
-            self.export_save_template_lineedit.setText(self.file_path)
-
-    def switch_building(self):
-        ''' Handles the buildings combobo
-        '''
-
-        cIndex = self.side_bar_buildings_combo_box.currentIndex()
-        for building in self.project.buildings:
-            fIndex = self.side_bar_buildings_combo_box.findData(
-                str(building.internal_id))
-            if fIndex == cIndex:
-                self.current_building = building
-                self.display_current_building()
-
-    def switch_type_building(self):
-        '''After changing the index of the combobox this function replaces
-        the controls to fit the current type building.
-
-        '''
-
-        cIndex = self.window_construct_building_combo_box.currentText()
-        self.current_type_building = str(cIndex)
-        self.construct_type_building_button.setText(
-            u"Generate " + self.current_type_building + " Building ...")
-        if self.current_type_building == "Residential":
-            self.group_box_type_building_right_office.setVisible(False)
-            self.group_box_type_building_right_residential.setVisible(True)
-            self.group_box_office_architecture.setVisible(False)
-            self.group_box_residential_architecture.setVisible(True)
-            self.construct_type_building_button.clicked.disconnect()
-            self.connect(self.construct_type_building_button, SIGNAL(
-            "clicked()"), self.check_inputs_typebuilding)
-            self.connect(self.construct_type_building_button, SIGNAL(
-                "clicked()"), self.popup_window_type_building,
-                    QtCore.SLOT("close()"))
-        elif self.current_type_building == "Office" or self.current_type_building ==\
-            "Institute 4" or self.current_type_building == "Institute 8" or\
-                self.current_type_building == "Institute General":
-            self.group_box_type_building_right_office.setVisible(True)
-            self.group_box_type_building_right_residential.setVisible(False)
-            self.group_box_office_architecture.setVisible(True)
-            self.group_box_residential_architecture.setVisible(False)
-            self.construct_type_building_button.clicked.disconnect()
-            self.connect(self.construct_type_building_button, SIGNAL(
-                "clicked()"), self.check_inputs_typebuilding)
-            self.connect(self.construct_type_building_button, SIGNAL(
-                "clicked()"), self.popup_window_type_building,
-                    QtCore.SLOT("close()"))
-         
-    def switch_current_zone_type(self):
-        '''If the type of the current zone is swapped, this
-        gets the values for the new type and updates the window
-        
-        '''
-                
-        zone_type = self.zone_type_combobox.currentText()
-        self.project = Controller.switch_zone_type(
-            zone_type, self.project, self.current_zone.internal_id)
-        self.update_zone_details()
-
-    def switch_current_zone(self):
-        ''' Switches the current zone if the user clicks on it
-        used for things like delete_thermal_zone.        
-        '''
-
-        current_item = self.zone_model.itemFromIndex(
-            self.edit_zone_list.currentIndex())
-        for zone in self.current_building.thermal_zones:
-            if zone.internal_id == current_item.internal_id:
-                self.current_zone = zone
-        self.display_current_zone()
-
-   
-    def switch_current_element(self):
-        ''' Switches the current element if the user clicks on it
-        used for things like delete_current_element.
-        '''
-
-        current_item = self.element_model.itemFromIndex(
-            self.edit_element_list.currentIndex())
-        for element in self.current_zone.outer_walls:
-            if element.internal_id == current_item.internal_id:
-                self.current_element = element
-        for element in self.current_zone.inner_walls:
-            if element.internal_id == current_item.internal_id:
-                self.current_element = element
-        for element in self.current_zone.windows:
-            if element.internal_id == current_item.internal_id:
-                self.current_element = element
-        self.display_current_element()
-
-    def switch_current_layer(self):
-        ''' Switches the current layer if the user clicks on it
-        used for things like delete_current_layer.
-
-        '''
-
-        current_item = self.layer_model.itemFromIndex(
-            self.edit_current_layer_list.currentIndex())
-        for layer in self.current_element.layer:
-            if layer.internal_id == current_item.internal_id:
-                self.current_layer = layer
-        self.display_current_layer()
-
-    def switch_material(self):
-        '''If the current material is swapped, this gets the 
-        values for the new type and updates the window
-        
-        '''
-        
-        if self.is_switchable:
-            cIndex = self.material_combobox.currentText()
-            for material in self.materials:
-                fIndex = material.name
-                if fIndex == cIndex:
-                    self.current_layer.material.name = material.name
-                    self.current_layer.material.density = material.density
-                    self.current_layer.material.thermal_conduc = \
-                        material.thermal_conduc
-                    self.current_layer.material.heat_capac = \
-                        material.heat_capac
-                    self.material_density_textbox.setText(
-                        str(self.current_layer.material.density))
-                    self.material_thermal_conduc_textbox.setText(
-                        str(self.current_layer.material.thermal_conduc))
-                    self.material_heat_capac_textbox.setText(
-                        str(self.current_layer.material.heat_capac))
-
-    def switch_constr_type(self):
-        try:
-            self.construction_type_switched = True
-            self.element_material_list_view.doubleClicked.disconnect()
-        except:
-            pass
-
-    def add_thermal_zone(self):
-        '''Checks if a building exists, if it does opens a window to create
-        a new zone.
-        '''
-
-        if(self.current_building == 0):
-            QtGui.QMessageBox.warning(self,
-                                      u"No building error!",
-                                      u"You need to specify a building first.")
-        else:
-            self.generate_zone_ui()
-
-    def delete_thermal_zone(self):
-        '''Checks if a building exists, if it does the currently
-        selected zone is deleted from the current building.
-        '''
-
-        if (self.current_building == 0):
-            QtGui.QMessageBox.warning(self, u"No building error!",
-                                      u"You need to specify a building first.")
-        else:
-            try:
-                item = self.zone_model.itemFromIndex(
-                    self.zones_list_view.currentIndex())
-                for building in self.project.buildings:
-                    for zone in building.thermal_zones:
-                        if (zone.internal_id == item.internal_id):
-                            ind = building.thermal_zones.index(zone)
-                            building.thermal_zones[ind].delete()
-                            self.display_current_building()
-            except (ValueError, AttributeError):
-                QtGui.QMessageBox.warning(self,
-                                          u"No zone selected",
-                                          u"You need to select a"
-                                          "thermal zone first.")
-
-    def delete_current_element(self):
-        '''Checks if an element is currently selected and
-        deletes the selected element.
-        
-        '''
-        
-        try:
-            item = self.element_model.itemFromIndex(
-                self.zone_element_list_view.currentIndex())
-            for building in self.project.buildings:
-                for zone in building.thermal_zones:
-                    for element in zone.outer_walls:
-                        if (element.internal_id == item.internal_id):
-                            ind = zone.outer_walls.index(element)
-                            del zone.outer_walls[ind]
-                            self.update_zone_details()
-                    for element in zone.inner_walls:
-                        if (element.internal_id == item.internal_id):
-                            ind = zone.inner_walls.index(element)
-                            del zone.inner_walls[ind]
-                            self.update_zone_details()
-                    for element in zone.windows:
-                        if (element.internal_id == item.internal_id):
-                            ind = zone.windows.index(element)
-                            del zone.windows[ind]
-                            self.update_zone_details()
-        except (ValueError, AttributeError):
-            QtGui.QMessageBox.warning(self,
-                                      u"No element selected",
-                                      u"You need to select an element first.")
-
-    def delete_selected_layer(self):
-        '''Checks if a layer is currently selected and
-        deletes the selected layer.
-        
-        '''
-        
-        try:
-            item = self.element_layer_model.itemFromIndex(
-                self.element_material_list_view.currentIndex())
-            for building in self.project.buildings:
-                for zone in building.thermal_zones:
-                    for element in zone.outer_walls:
-                        for current_layer in element.layer:
-                            if (current_layer.internal_id == item.internal_id):
-                                ind = element.layer.index(current_layer)
-                                del element.layer[ind]
-                                self.update_element_details()
-                    for element in zone.inner_walls:
-                        for current_layer in element.layer:
-                            if (current_layer.internal_id == item.internal_id):
-                                ind = element.layer.index(current_layer)
-                                del element.layer[ind]
-                                self.update_element_details()
-                    for element in zone.windows:
-                        for current_layer in element.layer:
-                            if (current_layer.internal_id == item.internal_id):
-                                ind = element.layer.index(current_layer)
-                                del element.layer[ind]
-                                self.update_element_details()
-        except (ValueError, AttributeError):
-            QtGui.QMessageBox.warning(self,
-                                      u"No layer selected",
-                                      u"You need to select a layer first.")
-
-    def delete_selected_layer_set_all_constr(self):
-        try:
-            item = self.element_layer_model_set_all_constr.itemFromIndex(
-                self.set_all_constr_element_material_list_view.currentIndex())
-            for current_layer in self.all_constr_layer_list:
-                if (current_layer.internal_id == item.internal_id):
-                    ind = self.all_constr_layer_list.index(current_layer)
-                    del self.all_constr_layer_list[ind]
-                    self.update_set_all_construction()
-
-        except (ValueError, AttributeError):
-            QtGui.QMessageBox.warning(self,
-                                      u"No layer selected",
-                                      u"You need to select a layer first.")
-
-    def edit_building(self):
-        ''' Goes into edit mode and darkens the uneditable parts.
-        '''
-
-        # TODO: Ok das Design hat sich nicht wirklich durchgesetzt und
-        # es funktioniert grad nicht besonders, Vorschlag: stattdessen
-        # einfach ein Pop-Up Fenster wie bei Create-Type-Building, in dem
-        # man building attribute die links am rand stehen ändern kann.
-        if self.current_building:
-            self.side_bar_construction_year_line_edit.setReadOnly(False)
-            self.side_bar_height_of_floors_line_edit.setReadOnly(False)
-            self.side_bar_id_line_edit.setReadOnly(False)
-            self.side_bar_location_line_edit.setReadOnly(False)
-            self.side_bar_net_leased_area_line_edit.setReadOnly(False)
-            self.side_bar_number_of_floors_line_edit.setReadOnly(False)
-            self.side_bar_street_line_edit.setReadOnly(False)
-            self.saved_values_for_edit["year"] = \
-                self.side_bar_construction_year_line_edit.text()
-            self.saved_values_for_edit["height"] = \
-                self.side_bar_height_of_floors_line_edit.text()
-            self.saved_values_for_edit["id"] = \
-                self.side_bar_id_line_edit.text()
-            self.saved_values_for_edit["location"] = \
-                self.side_bar_location_line_edit.text()
-            self.saved_values_for_edit["area"] = \
-                self.side_bar_net_leased_area_line_edit.text()
-            self.saved_values_for_edit["number"] = \
-                self.side_bar_number_of_floors_line_edit.text()
-            self.saved_values_for_edit["street"] = \
-                self.side_bar_street_line_edit.text()
-
-            self.mask_label_0.setVisible(True)
-            self.mask_label_0.raise_()
-            self.mask_label_1.setVisible(True)
-            self.mask_label_1.raise_()
-            self.mask_label_2.setVisible(True)
-            self.mask_label_2.raise_()
-            self.mask_label_3.setVisible(True)
-            self.mask_label_3.raise_()
-            self.mask_label_4.setVisible(True)
-            self.mask_label_4.raise_()
-            self.mask_label_5.setVisible(True)
-            self.mask_label_5.raise_()
-            self.mask_label_6.setVisible(True)
-            self.mask_label_6.raise_()
-            self.mask_label_7.setVisible(True)
-            self.mask_label_7.raise_()
-            self.mask_label_8.setVisible(True)
-            self.mask_label_8.raise_()
-
-            self.mask_label_9.setVisible(True)
-            self.mask_label_9.raise_()
-            self.mask_button_1.setVisible(True)
-            self.mask_button_1.raise_()
-            self.mask_button_2.setVisible(True)
-            self.mask_button_2.raise_()
-            self.current_transformation = "ebui"
-        else:
-            QtGui.QMessageBox.warning(self,
-                                      u"No building error!",
-                                      u"You need to specify a building first.")
-
-    def edit_building_save(self):
-        ''' Changes the program back after saving changes.
-        '''
-
-        # TODO: Siehe TODO in edit_building
-
-        self.mask_label_0.setVisible(False)
-        self.mask_label_1.setVisible(False)
-        self.mask_label_2.setVisible(False)
-        self.mask_label_3.setVisible(False)
-        self.mask_label_4.setVisible(False)
-        self.mask_label_5.setVisible(False)
-        self.mask_label_6.setVisible(False)
-        self.mask_label_7.setVisible(False)
-        self.mask_label_8.setVisible(False)
-        self.mask_label_9.setVisible(False)
-        self.mask_button_1.setVisible(False)
-        self.mask_button_2.setVisible(False)
-        self.side_bar_construction_year_line_edit.setReadOnly(True)
-        self.side_bar_height_of_floors_line_edit.setReadOnly(True)
-        self.side_bar_id_line_edit.setReadOnly(True)
-        self.side_bar_location_line_edit.setReadOnly(True)
-        self.side_bar_net_leased_area_line_edit.setReadOnly(True)
-        self.side_bar_number_of_floors_line_edit.setReadOnly(True)
-        self.side_bar_street_line_edit.setReadOnly(True)
-        self.current_building.year_of_construction = \
-            self.side_bar_construction_year_line_edit.text()
-        self.current_building.height_of_floors = \
-            self.side_bar_height_of_floors_line_edit.text()
-        self.current_building.name = self.side_bar_id_line_edit.text()
-        self.current_building.city = self.side_bar_location_line_edit.text()
-        self.current_building.net_leased_area = \
-            self.side_bar_net_leased_area_line_edit.text()
-        self.current_building.number_of_floors = \
-            self.side_bar_number_of_floors_line_edit.text()
-        self.current_building.street_name = \
-            self.side_bar_street_line_edit.text()
-        self.display_current_building()
-
-    def edit_building_cancel(self):
-        ''' Changes the program back after cancelling changes.
-        '''
-
-        # TODO: Siehe TODO in edit_building
-
-        self.mask_label_0.setVisible(False)
-        self.mask_label_1.setVisible(False)
-        self.mask_label_2.setVisible(False)
-        self.mask_label_3.setVisible(False)
-        self.mask_label_4.setVisible(False)
-        self.mask_label_5.setVisible(False)
-        self.mask_label_6.setVisible(False)
-        self.mask_label_7.setVisible(False)
-        self.mask_label_8.setVisible(False)
-        self.mask_label_9.setVisible(False)
-        self.mask_button_1.setVisible(False)
-        self.mask_button_2.setVisible(False)
-        self.side_bar_construction_year_line_edit.setReadOnly(True)
-        self.side_bar_height_of_floors_line_edit.setReadOnly(True)
-        self.side_bar_id_line_edit.setReadOnly(True)
-        self.side_bar_location_line_edit.setReadOnly(True)
-        self.side_bar_net_leased_area_line_edit.setReadOnly(True)
-        self.side_bar_number_of_floors_line_edit.setReadOnly(True)
-        self.side_bar_street_line_edit.setReadOnly(True)
-        self.side_bar_construction_year_line_edit.setText(
-            self.saved_values_for_edit["year"])
-        self.side_bar_height_of_floors_line_edit.setText(
-            self.saved_values_for_edit["height"])
-        self.side_bar_id_line_edit.setText(
-            self.saved_values_for_edit["id"])
-        self.side_bar_location_line_edit.setText(
-            self.saved_values_for_edit["location"])
-        self.side_bar_net_leased_area_line_edit.setText(
-            self.saved_values_for_edit["area"])
-        self.side_bar_number_of_floors_line_edit.setText(
-            self.saved_values_for_edit["number"])
-        self.side_bar_street_line_edit.setText(
-            self.saved_values_for_edit["street"])
-
-    def load_material(self):
-        '''If the current material is swapped, this gets the 
-        values for the new type and updates the window
-        
-        '''
-
-        try:
-            cIndex = self.new_layerX_material_combobox.currentText()
-            check = 0
-        except:
-            cIndex = self.new_layer_material_combobox.currentText()
-            check = 1
-        for material in self.materials:
-            fIndex = material.name
-            if fIndex == cIndex:
-
-                if check == 0:
-                    self.new_layerX_material_density_textbox.setText(
-                        str(material.density))
-                    self.new_layerX_material_thermal_conduc_textbox.setText(
-                        str(material.thermal_conduc))
-                    self.new_layerX_material_heat_capac_textbox.setText(
-                        str(material.heat_capac))
-                else:
-                    self.new_layer_material_density_textbox.setText(
-                        str(material.density))
-                    self.new_layer_material_thermal_conduc_textbox.setText(
-                        str(material.thermal_conduc))
-                    self.new_layer_material_heat_capac_textbox.setText(
-                        str(material.heat_capac))
-
-    def load_constr_type(self):
-        if self.construction_type_switched is True:
-            self.current_element.load_type_element(
-                    int(self.element_year_of_construction_textbox.text()),
-                    str(self.element_construction_type_combobox.currentText()))
-
-        self.construction_type_switched = False
-
-    def load_building_button(self):
-        ''' Loads the chosen building from a dialog window and
-        puts it on display.        
-        '''
-        # click_save_current_project
-        path = QtGui.QFileDialog.getOpenFileName(
-            self, caption='Choose Filepath', directory='')
-        if path:
-            loaded_project = Controller.click_load_button(str(path))
-            self.merge_projects(loaded_project)
-
-    def merge_projects(self, loaded_project):
-        ''' If a new project is loaded in the buildings are merged
-        into the list of buildings of the older project and all the
-        values of the old project are overwritten        
-        '''
-        for building in self.project.buildings:
-            loaded_project.buildings.insert(0, building)
-        self.project = loaded_project
-        self.project.modelica_info = ModelicaInfo()
-
-        self.current_building = self.project.buildings[-1]
-        self.display_current_building()
-
-    def fill_random_parameters(self):
-        import random
-        self.window_construct_building_name_line_edit.setText("Random")
-        self.window_construct_building_street_line_edit.setText("Random Street")
-        self.window_construct_building_location_line_edit.setText("Random City")
-        value = str(random.randint(1900,2015))
-        self.window_construct_building_year_line_edit.setText(value)
-        value = str(random.randint(1,10))
-        self.window_construct_building_number_of_floors_line_edit.setText(value)
-        value = str(round(random.uniform(2.5,5.5),2))
-        self.window_construct_building_height_of_floors_line_edit.setText(value)
-        value = str(round(random.uniform(100,10000),2))
-        self.window_construct_building_area_line_edit.setText(value)
-
-    def fill_typebuilding_attributes(self):
-        '''Fills in values for type buildings from the combo boxes
-        next to the pictures in the Create Type Building window.
-        '''
-        
-        text = self.window_construct_building_combo_box.currentText()
-
-=======
             self.element_outer_convection_label = QtGui.QLabel(
                 "Outer Convection")
             self.element_outer_convection_textbox = QtGui.QLineEdit()
@@ -8483,7 +4937,6 @@
 
         text = self.window_construct_building_combo_box.currentText()
 
->>>>>>> 8a5b0f7c
         if text == "Office" or text == "Institute 4" or text ==\
                 "Institute 8" or text == "Institute General":
             if self.radio_button_office_layout_1.isChecked():
@@ -8545,31 +4998,18 @@
                 self.type_building_ind_att['constructionType'] = "heavy"
             if self.radio_button_residential_architecture_3.isChecked():
                 self.type_building_ind_att['constructionType'] = "light"
-<<<<<<< HEAD
-                
+
     def key_press_event(self, event):
         ''' Implements shortcuts for the most important buttons
-        
+
         '''
-        
-=======
-
-    def key_press_event(self, event):
-        ''' Implements shortcuts for the most important buttons
-
-        '''
-
->>>>>>> 8a5b0f7c
+
         # TODO: Ok also das hier funktioniert generell und tut auch schon
         # Problem: Der User muss die Shortcuts auch mitbekommen, also
         # am besten den jeweiligen shortcut-Buchstaben im Label unter dem
         # Button/ auf dem Button etwas hervorheben (unterstreichen oder fett machen)
-<<<<<<< HEAD
-        # Der Modifier ist STRG also müssten für die buttons bspw. STRG+C gedrückt werden.        
-=======
         # Der Modifier ist STRG also müssten für die buttons bspw. STRG+C gedrückt werden.
 
->>>>>>> 8a5b0f7c
         key = event.key()
         if key == QtCore.Qt.Key_C and\
                 QtGui.QApplication.keyboardModifiers() == \
@@ -8599,8 +5039,6 @@
                 QtGui.QApplication.keyboardModifiers() == \
                 QtCore.Qt.ControlModifier:
             self.edit_building()
-<<<<<<< HEAD
-=======
 
     def set_text_color(self, qObject, color):
         '''Switches the color of text between red and black
@@ -8613,19 +5051,7 @@
             palette.setColor(QtGui.QPalette.Foreground, QtCore.Qt.black)
         qObject.setPalette(palette)
         return qObject
->>>>>>> 8a5b0f7c
-
-    def set_text_color(self, qObject, color):
-        '''Switches the color of text between red and black
-        '''
-        # werden soll, beim Löschen auf weitere Abhängigkeiten überprüfen!
-        palette = QtGui.QPalette()
-        if (color == "red"):
-            palette.setColor(QtGui.QPalette.Foreground, QtCore.Qt.red)
-        if (color == "black"):
-            palette.setColor(QtGui.QPalette.Foreground, QtCore.Qt.black)
-        qObject.setPalette(palette)
-        return qObject
+
 
 class WizardPage(QtGui.QWizardPage):
     def closeEvent(self, evnt, elem_layer=None, layer_list=None):
