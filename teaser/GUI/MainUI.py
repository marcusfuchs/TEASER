--- conflicted
+++ resolved
@@ -3388,6 +3388,14 @@
             for element in self.current_zone.inner_walls:
                 if element.internal_id == current_item.internal_id:
                     self.current_element = element
+        if "Floor" in current_item.text():
+            for element in self.current_zone.inner_walls:
+                if element.internal_id == current_item.internal_id:
+                    self.current_element = element
+        if "Ceiling" in current_item.text():
+            for element in self.current_zone.inner_walls:
+                if element.internal_id == current_item.internal_id:
+                    self.current_element = element
         if "Outer Wall" in current_item.text():
             for element in self.current_zone.outer_walls:
                 if element.internal_id == current_item.internal_id:
@@ -4471,41 +4479,9 @@
                 self.current_building = building
                 self.display_current_building()
 
-<<<<<<< HEAD
-        current_item = self.element_model.itemFromIndex(item)
-        if "Inner Wall" in current_item.text():
-            for element in self.current_zone.inner_walls:
-                if element.internal_id == current_item.internal_id:
-                    self.current_element = element
-        if "Floor" in current_item.text():
-            for element in self.current_zone.inner_walls:
-                if element.internal_id == current_item.internal_id:
-                    self.current_element = element
-        if "Ceiling" in current_item.text():
-            for element in self.current_zone.inner_walls:
-                if element.internal_id == current_item.internal_id:
-                    self.current_element = element
-        if "Outer Wall" in current_item.text():
-            for element in self.current_zone.outer_walls:
-                if element.internal_id == current_item.internal_id:
-                    self.current_element = element
-        if "Ground Floor" in current_item.text():
-            for element in self.current_zone.outer_walls:
-                if element.internal_id == current_item.internal_id:
-                    self.current_element = element
-        if "Rooftop" in current_item.text():
-            for element in self.current_zone.outer_walls:
-                if element.internal_id == current_item.internal_id:
-                    self.current_element = element
-        if "Window" in current_item.text():
-            for element in self.current_zone.windows:
-                if element.internal_id == current_item.internal_id:
-                    self.current_element = element
-=======
     def switch_type_building(self):
         '''After changing the index of the combobox this function replaces
         the controls to fit the current type building.
->>>>>>> 90138211
 
         '''
 
