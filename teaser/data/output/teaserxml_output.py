--- conflicted
+++ resolved
@@ -222,27 +222,6 @@
 
                     pyxb_zone.OuterWall.append(pyxb_wall)
 
-<<<<<<< HEAD
-            for roof in zone.rooftops:
-
-                if type(roof).__name__ == "Rooftop":
-
-                    pyxb_wall = pb.RooftopType()
-
-                    set_basic_data_pyxb(pyxb_wall, roof)
-                    set_layer_data_pyxb(pyxb_wall, roof)
-
-                    pyxb_zone.Rooftop.append(pyxb_wall)
-
-            for ground in zone.ground_floors:
-
-                if type(ground).__name__ == "GroundFloor":
-
-                    pyxb_wall = pb.GroundFloorType()
-
-                    set_basic_data_pyxb(pyxb_wall, ground)
-                    set_layer_data_pyxb(pyxb_wall, ground)
-=======
             for rt in zone.rooftops:
 
                 if type(rt).__name__ == "Rooftop":
@@ -262,7 +241,6 @@
 
                     set_basic_data_pyxb(pyxb_wall, gf)
                     set_layer_data_pyxb(pyxb_wall, gf)
->>>>>>> 09cfd2d3
 
                     pyxb_zone.GroundFloor.append(pyxb_wall)
 
