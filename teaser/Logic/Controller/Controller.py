--- conflicted
+++ resolved
@@ -157,10 +157,7 @@
             building.street_name = street
             building.city = location
             int_id = building.internal_id
-<<<<<<< HEAD
-
-=======
->>>>>>> c66e4896
+
         if typeOfBuilding == "Insitute 4":
             building = parent.type_bldg_institute4(
                 name, int(yearOfConstruction), int(numberOfFloors),
