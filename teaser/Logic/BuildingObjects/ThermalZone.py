# created June 2015
# by TEASER4 Development Team
from __future__ import division
import math
import re
import collections
import random
import warnings
import re


class ThermalZone(object):
    '''This class represents a Thermal Zone in a building


    Parameters
    ----------
    parent: Building()
        The parent class of this object, the Building the zone belongs to.
        Allows for better control of hierarchical structures.
        Default is None

    Note
    ----------

    The listed attributes are just the ones that are set by the user Calculated
    values are not included in this list

    Attributes
    ----------

    internal_id : float
        Random id for the destinction between different zones

    name : str
        Individual name

    area : float
        Area of zone im m^2

    volume : float
        Volume of zone in m^3

    infiltration_rate : float
        Infiltration rate of zone in 1/h

    outer_walls : list
        List with all outer walls including ground floor and rooftop

    use_conditions : instance of UseConditions()
        Class of UseConditions with all relevant information for the usage
        of the thermal zone

    inner_walls : list
        List with all inner walls including  floor and ceiling

    typical_length : list
        List with all inner walls including  floor and ceiling

    t_inside : float
        normative indoor temperature for static heat load calculation.
        The input of t_inside is ALWAYS in Kelvin

    t_outside : float
        normative outdoor temperature for static heat load calculation.
        The input of t_inside is ALWAYS in Kelvin
    '''

    def __init__(self, parent=None):
        '''Constructor for ThermalZone

        '''

        self.parent = parent
        self.internal_id = random.random()
        self.name = None
        self._area = None
        self._volume = None
        self._infiltration_rate = 0.5
        self._outer_walls = []
        self._inner_walls = []
        self.rooftops = []
        self.ground_floors = []
        self._windows = []
        self.outer_walls_help = []
        self._use_conditions = None
        self.typical_length = None
        self.typical_width = None
        self._t_inside = 293.15
        self._t_outside = 261.15
        self.density_air = 1.19     # only export for now
        self.heat_capac_air = 1007  # only export for now
        self.t_ground = 286.15  # groundtemperature of for the simulation

        # Calculated values for InnerWall for each Zone
        self.r1_iw = 0.0
        self.c1_iw = 0.0
        self.ua_value_iw = 0.0
        self.r_conv_iw = 0.0
        self.r_rad_iw = 0.0
        self.r_comb_iw = 0.0
        self.area_iw = 0.0
        self.r_conv_inner_iw = 0.0
        self.r_rad_inner_iw = 0.0
        self.r_comb_inner_iw = 0.0
        self.r_conv_outer_iw = 0.0
        self.r_rad_outer_iw = 0.0
        self.r_comb_outer_iw = 0.0

        self.alpha_conv_inner_iw = 0.0
        self.alpha_rad_inner_iw = 0.0
        self.alpha_comb_inner_iw = 0.0

        self.alpha_conv_outer_iw = 0.0
        self.alpha_rad_outer_iw = 0.0
        self.alpha_comb_outer_iw = 0.0

        # Calculated values for OuterWall for each Zone
        self.r1_ow = 0.0
        self.c1_ow = 0.0
        self.r_rest_ow = 0.0
        self.r_total_ow = 0.0

        self.weightfactor_ow = []
        self.weightfactor_ground = []
        self.tilt_wall = []
        self.orientation_wall = []

        self.ua_value_ow = 0.0
        self.r_conv_inner_ow = 0.0
        self.r_rad_inner_ow = 0.0
        self.r_comb_inner_ow = 0.0
        self.r_conv_outer_ow = 0.0
        self.r_rad_outer_ow = 0.0
        self.r_comb_outer_ow = 0.0
        self.area_ow = 0.0

        self.alpha_conv_inner_ow = 0.0
        self.alpha_rad_inner_ow = 0.0
        self.alpha_comb_inner_ow = 0.0

        self.alpha_conv_outer_ow = 0.0
        self.alpha_rad_outer_ow = 0.0
        self.alpha_comb_outer_ow = 0.0

        self.r_rad_ow_iw = 0.0

        # Calculated values for Rooftop for each Zone
        self.r1_rt = 0.0
        self.c1_rt = 0.0
        self.r_rest_rt = 0.0
        self.r_total_rt = 0.0
        self.weightfactor_rt = []
        self.tilt_rt = []
        self.orientation_rt = []
        self.ua_value_rt = 0.0
        self.r_conv_inner_rt = 0.0
        self.r_rad_inner_rt = 0.0
        self.r_comb_inner_rt = 0.0
        self.r_conv_outer_rt = 0.0
        self.r_rad_outer_rt = 0.0
        self.r_comb_outer_rt = 0.0
        self.area_rt = 0.0

        self.alpha_conv_inner_rt = 0.0
        self.alpha_rad_inner_rt = 0.0
        self.alpha_comb_inner_rt = 0.0

        self.alpha_conv_outer_rt = 0.0
        self.alpha_rad_outer_rt = 0.0
        self.alpha_comb_outer_rt = 0.0

        self.r_rad_rt_iw = 0.0

        # Calculated values for GroundFlor for each Zone
        self.r1_gf = 0.0
        self.c1_gf = 0.0
        self.r_rest_gf = 0.0
        self.r_total_gf = 0.0
        self.weightfactor_gf = []
        self.tilt_gf = []
        self.orientation_gf = []
        self.ua_value_gf = 0.0
        self.r_conv_inner_gf = 0.0
        self.r_rad_inner_gf = 0.0
        self.r_comb_inner_gf = 0.0
        self.r_conv_outer_gf = 0.0
        self.r_rad_outer_gf = 0.0
        self.r_comb_outer_gf = 0.0
        self.area_gf = 0.0

        self.alpha_conv_inner_gf = 0.0
        self.alpha_rad_inner_gf = 0.0
        self.alpha_comb_inner_gf = 0.0

        self.alpha_conv_outer_gf = 0.0
        self.alpha_rad_outer_gf = 0.0
        self.alpha_comb_outer_gf = 0.0

        self.r_rad_gf_iw = 0.0

        # Calculated values for windows for each Zone
        self.r1_win = 0.0
        self.weightfactor_win = []
        self.g_sunblind_list = []
        self.window_area_list = []
        self.orientation_win = []
        self.tilt_win = []
        self.ua_value_win = 0.0
        self.r_conv_inner_win = 0.0
        self.r_rad_inner_win = 0.0
        self.r_comb_inner_win = 0.0
        self.r_conv_outer_win = 0.0
        self.r_rad_outer_win = 0.0
        self.r_comb_outer_win = 0.0
        self.area_win = 0.0

        self.alpha_conv_inner_win = 0.0
        self.alpha_rad_inner_win = 0.0
        self.alpha_comb_inner_win = 0.0

        self.alpha_conv_outer_win = 0.0
        self.alpha_rad_outer_win = 0.0
        self.alpha_comb_outer_win = 0.0

        self.weighted_g_value = 0.0
        self.heating_load = 0.0
        self.cooling_load = 0.0

    def calc_zone_parameters(self,
                             number_of_elements=2,
<<<<<<< HEAD
                             merge_windows=True,
=======
                             merge_windows=False,
>>>>>>> 58aeba9b
                             t_bt=5):
        '''RC-Calculation for the thermal zone

        This functions calculates and sets all necessary parameters for the
        zone. The method distinguishes between the number of elements,
        we distinguish between:
            - one element: all walls are aggregated into one element
            - two elements: exterior and interior walls are aggregated
            - three elements: like 2, but floor are aggregated separately
            - four elements: like 3 bit roofs are aggregated separately

        For all four options we can chose if the thermal conduction through
        the window is considered in a separate resistance or not.

        Parameters
        ----------
        number_of_elements : int
            defines the number of elements, that area aggregated, between 1
            and 4, default is 2

        merge_windows : bool
            True for merging the windows into the outer walls, False for
            separate resistance for window, default is False

        t_bt : int
            Time constant according to VDI 6007 (default t_bt = 5)
        '''

        self.set_calc_default()

        if len(self.outer_walls) > 0:
            for out_wall in self.outer_walls:
                out_wall.calc_equivalent_res()
                out_wall.calc_ua_value()
        else:
            warnings.warn("No outer walls are defined, this will cause you a "
                          "lot of troubles")

        if len(self.inner_walls) > 0:
            for in_wall in self.inner_walls:
                in_wall.calc_equivalent_res()
                in_wall.calc_ua_value()
        else:
            warnings.warn("No inner walls are defined")

        if len(self.windows) > 0:
            for win in self.windows:
                win.calc_equivalent_res()
                win.calc_ua_value()
        else:
            warnings.warn("No window are defined, this may eventually cause "
                          "you some troubles")

        self.sum_building_elements()
        if number_of_elements == 1:
            self.calc_one_element(merge_windows=merge_windows, t_bt=t_bt)
            self.calc_wf_one_element(merge_windows=merge_windows)
        elif number_of_elements == 2:
            self.calc_two_element(merge_windows=merge_windows, t_bt=t_bt)
            self.calc_wf_two_element(merge_windows=merge_windows)
        elif number_of_elements == 3:
            self.calc_three_element(merge_windows=merge_windows, t_bt=t_bt)
<<<<<<< HEAD
            self.calc_wf_two_element(merge_windows=merge_windows)
        elif number_of_elements == 4:
            self.calc_four_element(merge_windows=merge_windows, t_bt=t_bt)
            self.calc_wf_two_element(merge_windows=merge_windows)
=======
            self.calc_wf_three_element(merge_windows=merge_windows)
        elif number_of_elements == 4:
            self.calc_four_element(merge_windows=merge_windows, t_bt=t_bt)
            self.calc_wf_four_element(merge_windows=merge_windows)
>>>>>>> 58aeba9b

        self.calc_heat_load(number_of_elements=number_of_elements)

    def calc_one_element(self,
                         merge_windows,
                         t_bt):

        pass

    def calc_two_element(self,
                         merge_windows,
                         t_bt):
        """calcs lumped parameter for two element model
        """
        omega = 2 * math.pi / 86400 / t_bt

        self.ua_value_ow += (self.ua_value_gf + self.ua_value_rt)
        self.area_ow += (self.area_gf + self.area_rt)

        if self.r_conv_inner_gf != 0:
            self.r_conv_inner_ow = 1/((1/self.r_conv_inner_ow)+(
                1/self.r_conv_inner_gf))
        if self.r_rad_inner_gf != 0:
            self.r_rad_inner_ow = 1/((1/self.r_rad_inner_ow)+(
            1/self.r_rad_inner_gf))

        if self.r_conv_inner_rt != 0:
            self.r_conv_inner_ow = 1/((1/self.r_conv_inner_ow)+(
                1/self.r_conv_inner_rt))
        if self.r_rad_inner_gf != 0:
            self.r_rad_inner_ow = 1/((1/self.r_rad_inner_ow)+(
            1/self.r_rad_inner_rt))

        self.alpha_conv_inner_ow = (1/(self.r_conv_inner_ow*self.area_ow))
        self.alpha_rad_inner_ow = (1/(self.r_rad_inner_ow*self.area_ow))

        if len(self.outer_walls) > 0:
            if len(self.outer_walls) == 1:
                self.r1_ow = self.outer_walls[0].r1
                self.c1_ow = self.outer_walls[0].c1_korr
            else:
                self.r1_ow, self.c1_ow = \
                        self.calc_chain_matrix(self.outer_walls, omega)
        else:
            pass

        if len(self.inner_walls) > 0:
            if len(self.inner_walls) == 1:
                self.r1_iw = self.inner_walls[0].r1
                self.c1_iw = self.inner_walls[0].c1
            else:
                self.r1_iw, self.c1_iw = \
                        self.calc_chain_matrix(self.inner_walls, omega)
        else:
            pass

        if merge_windows is False:
            #this used to be calculation_core = ebc
            if len(self.outer_walls) > 0 and len(self.windows) > 0:
                sum_r1_win = 0
                for win_count in self.windows:
                    sum_r1_win += 1/((win_count.r1) + win_count.r_outer_comb)

                self.r1_win = 1/sum_r1_win

                self.r1_ow = 1/(1/self.r1_ow)

                self.r_total_ow = 1/(self.ua_value_ow)
                self.r_rad_ow_iw = 1/((1/self.r_rad_inner_ow))
                self.r_rest_ow = self.r_total_ow - self.r1_ow - \
                    1/(1/self.r_conv_inner_ow+1/self.r_rad_ow_iw)

            else:
                warnings.warn("As no outer walls or no windows are defined\
                    lumped parameter cannot be calculated")

        if merge_windows is True:
            #this used to be calculation_core = vdi
            if len(self.outer_walls) > 0:
                for win_count in self.windows:
                    self.r1_win += 1/(win_count.r1/6)

                self.r1_ow = 1/(1/self.r1_ow + (self.r1_win))
                self.r_total_ow = 1/(self.ua_value_ow + self.ua_value_win)
<<<<<<< HEAD
                self.r_rad_ow_iw = 1/((1/self.r_rad_inner_ow) +
                                      (1/self.r_rad_inner_win))
                self.r_rest_ow = self.r_total_ow - self.r1_ow - \
                    1/((1/self.r_conv_inner_ow) +
                       (1/self.r_conv_inner_win)+(1/self.r_rad_ow_iw))
=======
                self.r_rad_ow_iw = 1/((1/self.r_rad_inner_ow) +
                                      (1/self.r_rad_inner_win))
                self.r_rest_ow = self.r_total_ow - self.r1_ow - \
                    1/((1/self.r_conv_inner_ow) +
                       (1/self.r_conv_inner_win)+(1/self.r_rad_ow_iw))

            else:
                warnings.warn("As no outer walls or no windows are defined\
                    lumped parameter cannot be calculated")

    def calc_three_element(self,
                           merge_windows,
                           t_bt):
        """calcs lumped parameter for three element model
        """
        omega = 2 * math.pi / 86400 / t_bt

        for wall in self.outer_walls:
            if type(wall).__name__ == "OuterWall" or type(wall).__name__ == \
                    "Rooftop":
                self.outer_walls_help.append(wall)
            if type(wall).__name__ == "GroundFloor":
                self.ground_floors.append(wall)

        self.ua_value_ow += self.ua_value_rt
        self.area_ow += self.area_rt

        if self.r_conv_inner_rt != 0:
            self.r_conv_inner_ow = 1/((1/self.r_conv_inner_ow)+(
                1/self.r_conv_inner_rt))
        if self.r_rad_inner_gf != 0:
            self.r_rad_inner_ow = 1/((1/self.r_rad_inner_ow)+(
            1/self.r_rad_inner_rt))

        self.alpha_conv_inner_ow = (1/(self.r_conv_inner_ow*self.area_ow))
        self.alpha_rad_inner_ow = (1/(self.r_rad_inner_ow*self.area_ow))

        if len(self.outer_walls_help) > 0:
            if len(self.outer_walls_help) == 1:
                self.r1_ow = self.outer_walls_help[0].r1
                self.c1_ow = self.outer_walls_help[0].c1_korr
            else:
                self.r1_ow, self.c1_ow = \
                        self.calc_chain_matrix(self.outer_walls_help, omega)
        else:
            pass

        if len(self.ground_floors) > 0:
            if len(self.ground_floors) == 1:
                self.r1_gf = self.ground_floors[0].r1
                self.c1_gf = self.ground_floors[0].c1_korr
            else:
                self.r1_gf, self.c1_gf = \
                        self.calc_chain_matrix(self.ground_floors, omega)
        else:
            pass

        if len(self.inner_walls) > 0:
            if len(self.inner_walls) == 1:
                self.r1_iw = self.inner_walls[0].r1
                self.c1_iw = self.inner_walls[0].c1
            else:
                self.r1_iw, self.c1_iw = \
                        self.calc_chain_matrix(self.inner_walls, omega)
        else:
            pass

        if merge_windows is False:
            if len(self.outer_walls) > 0 and len(self.windows) > 0:
                sum_r1_win = 0
                for win_count in self.windows:
                    sum_r1_win += 1/(win_count.r1 + win_count.r_outer_comb)

                self.r1_win = 1/sum_r1_win

                self.r1_ow = 1/(1/self.r1_ow)
                self.r1_gf = 1/(1/self.r1_gf)

                self.r_total_ow = 1/self.ua_value_ow
                self.r_total_gf = 1/self.ua_value_gf

                self.r_rad_ow_iw = 1/(1/self.r_rad_inner_ow)
                self.r_rad_gf_iw = 1/(1/self.r_rad_inner_gf)

                self.r_rest_ow = self.r_total_ow - self.r1_ow - \
                    1/(1/self.r_conv_inner_ow+1/self.r_rad_ow_iw)
                self.r_rest_gf = self.r_total_gf - self.r1_gf - \
                    1/(1/self.r_conv_inner_gf+1/self.r_rad_gf_iw)
            else:
                warnings.warn("As no outer walls or no windows are defined\
                    lumped parameter cannot be calculated")

        if merge_windows is True:
            if len(self.outer_walls) > 0:
                for win_count in self.windows:
                    self.r1_win += 1/(win_count.r1/6)

                self.r1_ow = 1/(1/self.r1_ow+ (self.r1_win))
                self.r1_gf = 1/(1/self.r1_gf)

                self.r_total_ow = 1/(self.ua_value_ow + self.ua_value_win)
                self.r_total_gf = 1/(self.ua_value_gf)

                self.r_rad_ow_iw = 1/((1/self.r_rad_inner_ow) +
                                      (1/self.r_rad_inner_win))
                self.r_rad_gf_iw = 1/((1/self.r_rad_inner_gf))

                self.r_rest_ow = self.r_total_ow - self.r1_ow - \
                    1/((1/self.r_conv_inner_ow) +
                       (1/self.r_conv_inner_win)+(1/self.r_rad_ow_iw))
                self.r_rest_gf = self.r_total_gf - self.r1_gf - \
                    1/(1/self.r_conv_inner_gf+1/self.r_rad_gf_iw)
>>>>>>> 58aeba9b

            else:
                warnings.warn("As no outer walls or no windows are defined\
                    lumped parameter cannot be calculated")

<<<<<<< HEAD
    def calc_three_element(self,
                           merge_windows,
                           t_bt):
        """calcs lumped parameter for three element model
        """
        omega = 2 * math.pi / 86400 / t_bt

        for wall in self.outer_walls:
            if type(wall).__name__ == "OuterWall" or type(wall).__name__ == \
                    "Rooftop":
                self.outer_walls_help.append(wall)
            if type(wall).__name__ == "GroundFloor":
                self.ground_floors.append(wall)

        self.ua_value_ow += self.ua_value_rt
        self.area_ow += self.area_rt

        if self.r_conv_inner_rt != 0:
            self.r_conv_inner_ow = 1/((1/self.r_conv_inner_ow)+(
                1/self.r_conv_inner_rt))
        if self.r_rad_inner_gf != 0:
            self.r_rad_inner_ow = 1/((1/self.r_rad_inner_ow)+(
            1/self.r_rad_inner_rt))

        self.alpha_conv_inner_ow = (1/(self.r_conv_inner_ow*self.area_ow))
        self.alpha_rad_inner_ow = (1/(self.r_rad_inner_ow*self.area_ow))

        if len(self.outer_walls_help) > 0:
            if len(self.outer_walls_help) == 1:
                self.r1_ow = self.outer_walls_help[0].r1
                self.c1_ow = self.outer_walls_help[0].c1_korr
            else:
                self.r1_ow, self.c1_ow = \
                        self.calc_chain_matrix(self.outer_walls_help, omega)
        else:
            pass

        if len(self.ground_floors) > 0:
            if len(self.ground_floors) == 1:
                self.r1_gf = self.ground_floors[0].r1
                self.c1_gf = self.ground_floors[0].c1_korr
            else:
                self.r1_gf, self.c1_gf = \
                        self.calc_chain_matrix(self.ground_floors, omega)
        else:
            pass

        if len(self.inner_walls) > 0:
            if len(self.inner_walls) == 1:
                self.r1_iw = self.inner_walls[0].r1
                self.c1_iw = self.inner_walls[0].c1
            else:
                self.r1_iw, self.c1_iw = \
                        self.calc_chain_matrix(self.inner_walls, omega)
        else:
            pass

        if merge_windows is False:
            if len(self.outer_walls) > 0 and len(self.windows) > 0:
                sum_r1_win = 0
                for win_count in self.windows:
                    sum_r1_win += 1/(win_count.r1 + win_count.r_outer_comb)

                self.r1_win = 1/sum_r1_win

                self.r1_ow = 1/(1/self.r1_ow)
                self.r1_gf = 1/(1/self.r1_gf)

                self.r_total_ow = 1/self.ua_value_ow
                self.r_total_gf = 1/self.ua_value_gf

                self.r_rad_ow_iw = 1/(1/self.r_rad_inner_ow)
                self.r_rad_gf_iw = 1/(1/self.r_rad_inner_gf)

                self.r_rest_ow = self.r_total_ow - self.r1_ow - \
                    1/(1/self.r_conv_inner_ow+1/self.r_rad_ow_iw)
                self.r_rest_gf = self.r_total_gf - self.r1_gf - \
                    1/(1/self.r_conv_inner_gf+1/self.r_rad_gf_iw)
            else:
                warnings.warn("As no outer walls or no windows are defined\
                    lumped parameter cannot be calculated")

        if merge_windows is True:
            if len(self.outer_walls) > 0:
                for win_count in self.windows:
                    self.r1_win += 1/(win_count.r1/6)

                self.r1_ow = 1/(1/self.r1_ow+ (self.r1_win))
                self.r1_gf = 1/(1/self.r1_gf)

                self.r_total_ow = 1/(self.ua_value_ow + self.ua_value_win)
                self.r_total_gf = 1/(self.ua_value_gf)

                self.r_rad_ow_iw = 1/((1/self.r_rad_inner_ow) +
                                      (1/self.r_rad_inner_win))
                self.r_rad_gf_iw = 1/((1/self.r_rad_inner_gf))

                self.r_rest_ow = self.r_total_ow - self.r1_ow - \
                    1/((1/self.r_conv_inner_ow) +
                       (1/self.r_conv_inner_win)+(1/self.r_rad_ow_iw))
                self.r_rest_gf = self.r_total_gf - self.r1_gf - \
                    1/(1/self.r_conv_inner_gf+1/self.r_rad_gf_iw)

            else:
                warnings.warn("As no outer walls or no windows are defined\
                    lumped parameter cannot be calculated")

=======
>>>>>>> 58aeba9b
    def calc_four_element(self,
                          merge_windows,
                          t_bt):
        """calcs lumped parameter for two element model
        """
        omega = 2 * math.pi / 86400 / t_bt

        for wall in self.outer_walls:
            if type(wall).__name__ == "OuterWall":
                self.outer_walls_help.append(wall)
            if type(wall).__name__ == "Rooftop":
                self.rooftops.append(wall)
            if type(wall).__name__ == "GroundFloor":
                self.ground_floors.append(wall)

        if len(self.outer_walls_help) > 0:
            if len(self.outer_walls_help) == 1:
                self.r1_ow = self.outer_walls_help[0].r1
                self.c1_ow = self.outer_walls_help[0].c1_korr
            else:
                self.r1_ow, self.c1_ow = \
                        self.calc_chain_matrix(self.outer_walls_help, omega)
        else:
            pass

        if len(self.rooftops) > 0:
            if len(self.rooftops) == 1:
                self.r1_rt = self.rooftops[0].r1
                self.c1_rt = self.rooftops[0].c1_korr
            else:
                self.r1_rt, self.c1_rt = \
                        self.calc_chain_matrix(self.rooftops, omega)
        else:
            pass

        if len(self.ground_floors) > 0:
            if len(self.ground_floors) == 1:
                self.r1_gf = self.ground_floors[0].r1
                self.c1_gf = self.ground_floors[0].c1_korr
            else:
                self.r1_gf, self.c1_gf = \
                        self.calc_chain_matrix(self.ground_floors, omega)
        else:
            pass

        if len(self.inner_walls) > 0:
            if len(self.inner_walls) == 1:
                self.r1_iw = self.inner_walls[0].r1
                self.c1_iw = self.inner_walls[0].c1
            else:
                self.r1_iw, self.c1_iw = \
                        self.calc_chain_matrix(self.inner_walls, omega)
        else:
            pass

        if merge_windows is False:
            if len(self.outer_walls) > 0 and len(self.windows) > 0:
                sum_r1_win = 0
                for win_count in self.windows:
                    sum_r1_win += 1/((win_count.r1) + win_count.r_outer_comb)

                self.r1_win = 1/sum_r1_win

                self.r1_ow = 1/(1/self.r1_ow)
                self.r1_gf = 1/(1/self.r1_gf)
                self.r1_rt = 1/(1/self.r1_rt)

                self.r_total_ow = 1/(self.ua_value_ow)
                self.r_total_gf = 1/(self.ua_value_gf)
                self.r_total_rt = 1/(self.ua_value_rt)

                self.r_rad_ow_iw = 1/((1/self.r_rad_inner_ow))
                self.r_rad_gf_iw = 1/((1/self.r_rad_inner_gf))
                self.r_rad_rt_iw = 1/((1/self.r_rad_inner_rt))

                self.r_rest_ow = self.r_total_ow - self.r1_ow - \
                    1/(1/self.r_conv_inner_ow+1/self.r_rad_ow_iw)
                self.r_rest_gf = self.r_total_gf - self.r1_gf - \
                    1/(1/self.r_conv_inner_gf+1/self.r_rad_gf_iw)
                self.r_rest_rt = self.r_total_rt - self.r1_rt - \
                    1/(1/self.r_conv_inner_rt+1/self.r_rad_rt_iw)

            else:
                warnings.warn("As no outer walls or no windows are defined\
                    lumped parameter cannot be calculated")

        if merge_windows is True:
            #this used to be calculation_core = vdi
            if len(self.outer_walls) > 0:
                for win_count in self.windows:
                    self.r1_win += 1/(win_count.r1/6)


                self.r1_ow = 1/(1/self.r1_ow+ (self.r1_win))
                self.r1_gf = 1/(1/self.r1_gf)
                self.r1_rt = 1/(1/self.r1_rt)

                self.r_total_ow = 1/(self.ua_value_ow + self.ua_value_win)
                self.r_total_gf = 1/(self.ua_value_gf)
                self.r_total_rt = 1/(self.ua_value_rt)
<<<<<<< HEAD

                self.r_rad_ow_iw = 1/((1/self.r_rad_inner_ow) +
                                      (1/self.r_rad_inner_win))
                self.r_rad_gf_iw = 1/((1/self.r_rad_inner_gf))
                self.r_rad_rt_iw = 1/((1/self.r_rad_inner_rt))

                self.r_rest_ow = self.r_total_ow - self.r1_ow - \
                    1/((1/self.r_conv_inner_ow) +
                       (1/self.r_conv_inner_win)+(1/self.r_rad_ow_iw))
                self.r_rest_gf = self.r_total_gf - self.r1_gf - \
                    1/(1/self.r_conv_inner_gf+1/self.r_rad_gf_iw)
                self.r_rest_rt = self.r_total_rt - self.r1_rt - \
                    1/(1/self.r_conv_inner_rt+1/self.r_rad_rt_iw)

            else:
                warnings.warn("As no outer walls or no windows are defined\
                    lumped parameter cannot be calculated")

=======

                self.r_rad_ow_iw = 1/((1/self.r_rad_inner_ow) +
                                      (1/self.r_rad_inner_win))
                self.r_rad_gf_iw = 1/((1/self.r_rad_inner_gf))
                self.r_rad_rt_iw = 1/((1/self.r_rad_inner_rt))

                self.r_rest_ow = self.r_total_ow - self.r1_ow - \
                    1/((1/self.r_conv_inner_ow) +
                       (1/self.r_conv_inner_win)+(1/self.r_rad_ow_iw))
                self.r_rest_gf = self.r_total_gf - self.r1_gf - \
                    1/(1/self.r_conv_inner_gf+1/self.r_rad_gf_iw)
                self.r_rest_rt = self.r_total_rt - self.r1_rt - \
                    1/(1/self.r_conv_inner_rt+1/self.r_rad_rt_iw)

            else:
                warnings.warn("As no outer walls or no windows are defined\
                    lumped parameter cannot be calculated")

>>>>>>> 58aeba9b
    def calc_chain_matrix(self, element_list, omega):
        '''Matrix calculation.

        This is a helper function for def parallel_connection() to keep the
        code clean.

        Parameters
        ----------
        wall_count : list
            List of inner or outer walls

        omega : float
            VDI 6007 frequency

        Returns
        ----------
        r1 : float
            VDI 6007 resistance for inner or outer walls

        c1 : float
            VDI 6007 capacity for inner or outer walls
        '''

        for wall_count in range(len(element_list)-1):

            if wall_count == 0:

                r1 = (element_list[wall_count].r1 *
                      element_list[wall_count].c1**2 +
                      element_list[wall_count+1].r1 *
                      element_list[wall_count+1].c1**2 + omega**2 *
                      element_list[wall_count].r1 *
                      element_list[wall_count+1].r1 *
                      (element_list[wall_count].r1 +
                      element_list[wall_count+1].r1) *
                      element_list[wall_count].c1**2 *
                      element_list[wall_count+1].c1**2) / \
                    ((element_list[wall_count].c1 +
                      element_list[wall_count+1].c1)**2 + omega**2 *
                     (element_list[wall_count].r1 +
                      element_list[wall_count+1].r1)**2 *
                     element_list[wall_count].c1**2 *
                     element_list[wall_count+1].c1**2)

                c1 = ((element_list[wall_count].c1 +
                       element_list[wall_count+1].c1)**2 + omega**2 *
                      (element_list[wall_count].r1 +
                       element_list[wall_count+1].r1)**2 *
                      element_list[wall_count].c1**2 *
                      element_list[wall_count+1].c1**2) / \
                    (element_list[wall_count].c1 +
                     element_list[wall_count+1].c1 + omega**2 *
                     (element_list[wall_count].r1**2 *
                     element_list[wall_count].c1 +
                     element_list[wall_count+1].r1**2 *
                     element_list[wall_count+1].c1) *
                     element_list[wall_count].c1 *
                     element_list[wall_count+1].c1)
            else:
                r1x = r1
                c1x = c1
                r1 = (r1x * c1x**2 + element_list[wall_count+1].r1 *
                      element_list[wall_count+1].c1**2 +
                      omega**2 * r1x * element_list[wall_count+1].r1 *
                      (r1x + element_list[wall_count+1].r1) *
                      c1x**2 * element_list[wall_count+1].c1**2) / \
                    ((c1x + element_list[wall_count+1].c1)**2 +
                     omega**2 * (r1x + element_list[wall_count+1].r1)**2 *
                     c1x**2 * element_list[wall_count+1].c1**2)

                c1 = ((c1x+element_list[wall_count+1].c1)**2 + omega**2 *
                      (r1x + element_list[wall_count+1].r1)**2 * c1x**2 *
                      element_list[wall_count+1].c1**2) / \
                     (c1x + element_list[wall_count+1].c1 + omega**2 *
                      (r1x**2 * c1x + element_list[wall_count+1].r1**2 *
                       element_list[wall_count+1].c1) * c1x *
                      element_list[wall_count+1].c1)
        return r1, c1

    def sum_building_elements(self):
        '''sums values of several building elements to zone based parameters

        Sums UA-Values, R-Values and area. Calculates the weighted coeffiecient
        of heat transfer for outer walls, inner walls, groundfloors, roofs and
        windows

        '''
        #inner wall
        sum_r_conv_inner_iw = 0
        sum_r_rad_inner_iw = 0
        sum_r_comb_inner_iw = 0
        sum_r_conv_outer_iw = 0
        sum_r_rad_outer_iw = 0
        sum_r_comb_outer_iw = 0
        #outer wall
        sum_r_conv_inner_ow = 0
        sum_r_rad_inner_ow = 0
        sum_r_comb_inner_ow = 0
        sum_r_conv_outer_ow = 0
        sum_r_rad_outer_ow = 0
        sum_r_comb_outer_ow = 0
        #ground floor
        sum_r_conv_inner_gf = 0
        sum_r_rad_inner_gf = 0
        sum_r_comb_inner_gf = 0
        sum_r_conv_outer_gf = 0
        sum_r_rad_outer_gf = 0
        sum_r_comb_outer_gf = 0
        #rooftop
        sum_r_conv_inner_rt = 0
        sum_r_rad_inner_rt = 0
        sum_r_comb_inner_rt = 0
        sum_r_conv_outer_rt = 0
        sum_r_rad_outer_rt = 0
        sum_r_comb_outer_rt = 0
        #window
        sum_r_conv_inner_win = 0
        sum_r_rad_inner_win = 0
        sum_r_comb_inner_win = 0
        sum_r_conv_outer_win = 0
        sum_r_rad_outer_win = 0
        sum_r_comb_outer_win = 0
        sum_g_value = 0
<<<<<<< HEAD

        for in_wall in self.inner_walls:
            self.ua_value_iw += in_wall.ua_value
            self.area_iw += in_wall.area
            sum_r_conv_inner_iw += 1 / in_wall.r_inner_conv
            sum_r_rad_inner_iw += 1 / in_wall.r_inner_rad
            sum_r_comb_inner_iw += 1 / in_wall.r_inner_comb
            sum_r_conv_outer_iw += 1 / in_wall.r_outer_conv
            sum_r_rad_outer_iw += 1 / in_wall.r_outer_rad
            sum_r_comb_outer_iw += 1 / in_wall.r_outer_comb

        self.r_conv_inner_iw = 1 / sum_r_conv_inner_iw
        self.r_rad_inner_iw = 1 / sum_r_rad_inner_iw
        self.r_comb_inner_iw = 1 / sum_r_comb_inner_iw
        self.r_conv_outer_iw = 1 / sum_r_conv_outer_iw
        self.r_rad_outer_iw = 1 / sum_r_rad_outer_iw
        self.r_comb_outer_iw = 1 / sum_r_comb_outer_iw

        self.alpha_conv_iw = 1/(self.r_conv_inner_iw * self.area_iw)
        self.alpha_rad_iw = 1/(self.r_rad_inner_iw * self.area_iw)
        self.alpha_comb_iw = 1/(self.r_comb_inner_iw * self.area_iw)

        for out_wall in self.outer_walls:
            if type(out_wall).__name__ == "OuterWall":
                self.ua_value_ow += out_wall.ua_value
                self.area_ow += out_wall.area
                sum_r_conv_inner_ow += 1 / out_wall.r_inner_conv
                sum_r_rad_inner_ow += 1 / out_wall.r_inner_rad
                sum_r_comb_inner_ow += 1 / out_wall.r_inner_comb
                sum_r_conv_outer_ow += 1 / out_wall.r_outer_conv
                sum_r_rad_outer_ow += 1 / out_wall.r_outer_rad
                sum_r_comb_outer_ow += 1 / out_wall.r_outer_comb
            elif type(out_wall).__name__ == "Rooftop":
                self.rooftops.append(out_wall)
                self.ua_value_rt += out_wall.ua_value
                self.area_rt += out_wall.area
                sum_r_conv_inner_rt += 1 / out_wall.r_inner_conv
                sum_r_rad_inner_rt += 1 / out_wall.r_inner_rad
                sum_r_comb_inner_rt += 1 / out_wall.r_inner_comb
                sum_r_conv_outer_rt += 1 / out_wall.r_outer_conv
                sum_r_rad_outer_rt += 1 / out_wall.r_outer_rad
                sum_r_comb_outer_rt += 1 / out_wall.r_outer_comb
            elif type(out_wall).__name__ == "GroundFloor":
                self.ground_floors.append(out_wall)
                self.ua_value_gf += out_wall.ua_value
                self.area_gf += out_wall.area
                sum_r_conv_inner_gf += 1 / out_wall.r_inner_conv
                sum_r_rad_inner_gf += 1 / out_wall.r_inner_rad
                sum_r_comb_inner_gf += 1 / out_wall.r_inner_comb
                #sum_r_conv_outer_gf += 1 / out_wall.r_outer_conv
                #sum_r_rad_outer_gf += 1 / out_wall.r_outer_rad
                #sum_r_comb_outer_gf += 1 / out_wall.r_outer_comb

        if [sum_r_comb_inner_ow, sum_r_comb_outer_ow] != 0:
            self.r_conv_inner_ow = 1 / sum_r_conv_inner_ow
            self.r_rad_inner_ow = 1 / sum_r_rad_inner_ow
            self.r_comb_inner_ow = 1 / sum_r_comb_inner_ow
            self.r_conv_outer_ow = 1 / sum_r_conv_outer_ow
            self.r_rad_outer_ow = 1 / sum_r_rad_outer_ow
            self.r_comb_outer_ow = 1 / sum_r_comb_outer_ow
            self.alpha_conv_inner_ow = (1/(self.r_conv_inner_ow*self.area_ow))
            self.alpha_rad_inner_ow = (1/(self.r_rad_inner_ow*self.area_ow))
            self.alpha_comb_inner_ow = (1/(self.r_comb_inner_ow*self.area_ow))
            self.alpha_conv_outer_ow = (1/(self.r_conv_outer_ow*self.area_ow))
            self.alpha_rad_outer_ow = (1/(self.r_rad_outer_ow*self.area_ow))
            self.alpha_comb_outer_ow = (1/(self.r_comb_outer_ow*self.area_ow))

        if sum_r_comb_inner_rt != 0:
            self.r_conv_inner_rt = 1 / sum_r_conv_inner_rt
            self.r_rad_inner_rt = 1 / sum_r_rad_inner_rt
            self.r_comb_inner_rt = 1 / sum_r_comb_inner_rt
            self.r_conv_outer_rt = 1 / sum_r_conv_outer_rt
            self.r_rad_outer_rt = 1 / sum_r_rad_outer_rt
            self.r_comb_outer_rt = 1 / sum_r_comb_outer_rt
            self.alpha_conv_inner_rt = (1/(self.r_conv_inner_rt*self.area_rt))
            self.alpha_rad_inner_rt = (1/(self.r_rad_inner_rt*self.area_rt))
            self.alpha_comb_inner_rt = (1/(self.r_comb_inner_rt*self.area_rt))
            self.alpha_conv_outer_rt = (1/(self.r_conv_outer_rt*self.area_rt))
            self.alpha_rad_outer_rt = (1/(self.r_rad_outer_rt*self.area_rt))
            self.alpha_comb_outer_rt = (1/(self.r_comb_outer_rt*self.area_rt))
        if sum_r_comb_inner_gf != 0:
            self.r_conv_inner_gf = 1 / sum_r_conv_inner_gf
            self.r_rad_inner_gf = 1 / sum_r_rad_inner_gf
            self.r_comb_inner_gf = 1 / sum_r_comb_inner_gf
            self.alpha_conv_inner_gf = (1/(self.r_conv_inner_gf*self.area_gf))
            self.alpha_rad_inner_gf = (1/(self.r_rad_inner_gf*self.area_gf))
            self.alpha_comb_inner_gf = (1/(self.r_comb_inner_gf*self.area_gf))

        for win in self.windows:

            self.ua_value_win += win.ua_value
            self.area_win += win.area
            sum_r_conv_inner_win += 1/ win.r_inner_conv
            sum_r_rad_inner_win += 1/ win.r_inner_rad
            sum_r_comb_inner_win += 1/ win.r_inner_comb
            sum_r_conv_outer_win += 1/ win.r_outer_conv
            sum_r_rad_outer_win += 1/ win.r_outer_rad
            sum_r_comb_outer_win += 1/ win.r_outer_comb
            sum_g_value += win.g_value * win.area

        self.r_conv_inner_win = 1 / sum_r_conv_inner_win
        self.r_rad_inner_win = 1 / sum_r_rad_inner_win
        self.r_comb_inner_win = 1 / sum_r_comb_inner_win
        self.r_conv_outer_win = 1 / sum_r_conv_outer_win
        self.r_rad_outer_win = 1 / sum_r_rad_outer_win
        self.r_comb_outer_win = 1 / sum_r_comb_outer_win
        self.weighted_g_value = sum_g_value / self.area_win
        self.alpha_conv_inner_win = (1/(self.r_conv_inner_win*self.area_win))
        self.alpha_rad_inner_win = (1/(self.r_rad_inner_win*self.area_win))
        self.alpha_comb_inner_win = (1/(self.r_comb_inner_win*self.area_win))
        self.alpha_conv_outer_win = (1/(self.r_conv_outer_win*self.area_win))
        self.alpha_rad_outer_win = (1/(self.r_rad_outer_win*self.area_win))
        self.alpha_comb_outer_win = (1/(self.r_comb_outer_win*self.area_win))

    def calc_wf_one_element(self, merge_windows):
        pass

    def calc_wf_two_element(self, merge_windows):
=======

        for in_wall in self.inner_walls:
            self.ua_value_iw += in_wall.ua_value
            self.area_iw += in_wall.area
            sum_r_conv_inner_iw += 1 / in_wall.r_inner_conv
            sum_r_rad_inner_iw += 1 / in_wall.r_inner_rad
            sum_r_comb_inner_iw += 1 / in_wall.r_inner_comb
            #sum_r_conv_outer_iw += 1 / in_wall.r_outer_conv
            #sum_r_rad_outer_iw += 1 / in_wall.r_outer_rad
            #sum_r_comb_outer_iw += 1 / in_wall.r_outer_comb

        self.r_conv_inner_iw = 1 / sum_r_conv_inner_iw
        self.r_rad_inner_iw = 1 / sum_r_rad_inner_iw
        self.r_comb_inner_iw = 1 / sum_r_comb_inner_iw
        #self.r_conv_outer_iw = 1 / sum_r_conv_outer_iw
        #self.r_rad_outer_iw = 1 / sum_r_rad_outer_iw
        #self.r_comb_outer_iw = 1 / sum_r_comb_outer_iw

        self.alpha_conv_iw = 1/(self.r_conv_inner_iw * self.area_iw)
        self.alpha_rad_iw = 1/(self.r_rad_inner_iw * self.area_iw)
        self.alpha_comb_iw = 1/(self.r_comb_inner_iw * self.area_iw)

        for out_wall in self.outer_walls:
            if type(out_wall).__name__ == "OuterWall":
                self.ua_value_ow += out_wall.ua_value
                self.area_ow += out_wall.area
                sum_r_conv_inner_ow += 1 / out_wall.r_inner_conv
                sum_r_rad_inner_ow += 1 / out_wall.r_inner_rad
                sum_r_comb_inner_ow += 1 / out_wall.r_inner_comb
                sum_r_conv_outer_ow += 1 / out_wall.r_outer_conv
                sum_r_rad_outer_ow += 1 / out_wall.r_outer_rad
                sum_r_comb_outer_ow += 1 / out_wall.r_outer_comb
            elif type(out_wall).__name__ == "Rooftop":
                self.ua_value_rt += out_wall.ua_value
                self.area_rt += out_wall.area
                sum_r_conv_inner_rt += 1 / out_wall.r_inner_conv
                sum_r_rad_inner_rt += 1 / out_wall.r_inner_rad
                sum_r_comb_inner_rt += 1 / out_wall.r_inner_comb
                sum_r_conv_outer_rt += 1 / out_wall.r_outer_conv
                sum_r_rad_outer_rt += 1 / out_wall.r_outer_rad
                sum_r_comb_outer_rt += 1 / out_wall.r_outer_comb
            elif type(out_wall).__name__ == "GroundFloor":
                self.ua_value_gf += out_wall.ua_value
                self.area_gf += out_wall.area
                sum_r_conv_inner_gf += 1 / out_wall.r_inner_conv
                sum_r_rad_inner_gf += 1 / out_wall.r_inner_rad
                sum_r_comb_inner_gf += 1 / out_wall.r_inner_comb
                #sum_r_conv_outer_gf += 1 / out_wall.r_outer_conv
                #sum_r_rad_outer_gf += 1 / out_wall.r_outer_rad
                #sum_r_comb_outer_gf += 1 / out_wall.r_outer_comb

        if [sum_r_comb_inner_ow, sum_r_comb_outer_ow] != 0:
            self.r_conv_inner_ow = 1 / sum_r_conv_inner_ow
            self.r_rad_inner_ow = 1 / sum_r_rad_inner_ow
            self.r_comb_inner_ow = 1 / sum_r_comb_inner_ow
            self.r_conv_outer_ow = 1 / sum_r_conv_outer_ow
            self.r_rad_outer_ow = 1 / sum_r_rad_outer_ow
            self.r_comb_outer_ow = 1 / sum_r_comb_outer_ow
            self.alpha_conv_inner_ow = (1/(self.r_conv_inner_ow*self.area_ow))
            self.alpha_rad_inner_ow = (1/(self.r_rad_inner_ow*self.area_ow))
            self.alpha_comb_inner_ow = (1/(self.r_comb_inner_ow*self.area_ow))
            self.alpha_conv_outer_ow = (1/(self.r_conv_outer_ow*self.area_ow))
            self.alpha_rad_outer_ow = (1/(self.r_rad_outer_ow*self.area_ow))
            self.alpha_comb_outer_ow = (1/(self.r_comb_outer_ow*self.area_ow))

        if sum_r_comb_inner_rt != 0:
            self.r_conv_inner_rt = 1 / sum_r_conv_inner_rt
            self.r_rad_inner_rt = 1 / sum_r_rad_inner_rt
            self.r_comb_inner_rt = 1 / sum_r_comb_inner_rt
            self.r_conv_outer_rt = 1 / sum_r_conv_outer_rt
            self.r_rad_outer_rt = 1 / sum_r_rad_outer_rt
            self.r_comb_outer_rt = 1 / sum_r_comb_outer_rt
            self.alpha_conv_inner_rt = (1/(self.r_conv_inner_rt*self.area_rt))
            self.alpha_rad_inner_rt = (1/(self.r_rad_inner_rt*self.area_rt))
            self.alpha_comb_inner_rt = (1/(self.r_comb_inner_rt*self.area_rt))
            self.alpha_conv_outer_rt = (1/(self.r_conv_outer_rt*self.area_rt))
            self.alpha_rad_outer_rt = (1/(self.r_rad_outer_rt*self.area_rt))
            self.alpha_comb_outer_rt = (1/(self.r_comb_outer_rt*self.area_rt))
        if sum_r_comb_inner_gf != 0:
            self.r_conv_inner_gf = 1 / sum_r_conv_inner_gf
            self.r_rad_inner_gf = 1 / sum_r_rad_inner_gf
            self.r_comb_inner_gf = 1 / sum_r_comb_inner_gf
            self.alpha_conv_inner_gf = (1/(self.r_conv_inner_gf*self.area_gf))
            self.alpha_rad_inner_gf = (1/(self.r_rad_inner_gf*self.area_gf))
            self.alpha_comb_inner_gf = (1/(self.r_comb_inner_gf*self.area_gf))

        for win in self.windows:

            self.ua_value_win += win.ua_value
            self.area_win += win.area
            sum_r_conv_inner_win += 1/ win.r_inner_conv
            sum_r_rad_inner_win += 1/ win.r_inner_rad
            sum_r_comb_inner_win += 1/ win.r_inner_comb
            sum_r_conv_outer_win += 1/ win.r_outer_conv
            sum_r_rad_outer_win += 1/ win.r_outer_rad
            sum_r_comb_outer_win += 1/ win.r_outer_comb
            sum_g_value += win.g_value * win.area

        self.r_conv_inner_win = 1 / sum_r_conv_inner_win
        self.r_rad_inner_win = 1 / sum_r_rad_inner_win
        self.r_comb_inner_win = 1 / sum_r_comb_inner_win
        self.r_conv_outer_win = 1 / sum_r_conv_outer_win
        self.r_rad_outer_win = 1 / sum_r_rad_outer_win
        self.r_comb_outer_win = 1 / sum_r_comb_outer_win
        self.weighted_g_value = sum_g_value / self.area_win
        self.alpha_conv_inner_win = (1/(self.r_conv_inner_win*self.area_win))
        self.alpha_rad_inner_win = (1/(self.r_rad_inner_win*self.area_win))
        self.alpha_comb_inner_win = (1/(self.r_comb_inner_win*self.area_win))
        self.alpha_conv_outer_win = (1/(self.r_conv_outer_win*self.area_win))
        self.alpha_rad_outer_win = (1/(self.r_rad_outer_win*self.area_win))
        self.alpha_comb_outer_win = (1/(self.r_comb_outer_win*self.area_win))

    def calc_wf_one_element(self, merge_windows):
        pass

    def calc_wf_two_element(self, merge_windows):
        '''Calculation of weightfactors.

        Calculates the weightfactors of the outer walls, including ground and
        windows.

        Parameters
        ----------
        merge_windows : bool
            True for merging the windows into the outer walls, False for
            separate resistance for window, default is False
        '''

        if merge_windows is True:

            for wall in self.outer_walls:
                wall.wf_out = wall.ua_value / (
                    self.ua_value_ow + self.ua_value_win)

            for win in self.windows:
                win.wf_out = win.ua_value / (
                    self.ua_value_ow + self.ua_value_win)

        elif merge_windows is False:

            for wall in self.outer_walls:
                wall.wf_out = wall.ua_value/self.ua_value_ow

            for win in self.windows:
                win.wf_out = win.ua_value/(self.ua_value_win)

        else:
            raise ValueError("specify calculation method correctly")


    def calc_wf_three_element(self, merge_windows):
        '''Calculation of weightfactors.

        Calculates the weightfactors of the outer walls (with rooftops) and
        ground with possibility to merge windows into outer walls

        Parameters
        ----------
        merge_windows : bool
            True for merging the windows into the outer walls, False for
            separate resistance for window, default is False
        '''
        if merge_windows is True:

            for wall in self.outer_walls_help:
                wall.wf_out = wall.ua_value / (
                    self.ua_value_ow + self.ua_value_win)

            for win in self.windows:
                win.wf_out = win.ua_value / (
                    self.ua_value_ow + self.ua_value_win)

        elif merge_windows is False:

            for wall in self.outer_walls_help:
                wall.wf_out = wall.ua_value/self.ua_value_ow

            for win in self.windows:
                win.wf_out = win.ua_value/(self.ua_value_win)

        for wall in self.ground_floors:
            wall.wf_out = wall.ua_value/self.ua_value_gf

    def calc_wf_four_element(self, merge_windows):
>>>>>>> 58aeba9b
        '''Calculation of weightfactors.

        Calculates the weightfactors of the outer walls, rooftops and ground
        with possibility to merge windows into outer walls

        Parameters
        ----------
        merge_windows : bool
            True for merging the windows into the outer walls, False for
            separate resistance for window, default is False
        '''
        if merge_windows is True:

<<<<<<< HEAD
        if merge_windows is True:

            for wall in self.outer_walls:
                ua_help = wall.ua_value
                for wall2 in self.outer_walls:
                    if wall is wall2:
                        pass
                    elif wall.orientation == wall2.orientation and wall.tilt \
                            == wall2.tilt:
                        ua_help = ua_help + wall2.ua_value

                wall.wf_out = ua_help/(self.ua_value_ow + self.ua_value_win)
                if type(wall).__name__ == "GroundFloor":
                    ground_ua_help = wall.ua_value
                    for wall3 in self.outer_walls:
                        if wall is wall3:
                            pass
                        elif type(wall3).__name__ == "GroundFloor":
                            ground_ua_help += wall3.ua_value
                    self.weightfactor_ground = [ground_ua_help/(
                        self.ua_value_ow + self.ua_value_win)]
                else:
                    pass

            for win in self.windows:
                ua_help = win.ua_value
                area_help = win.area
                for win2 in self.windows:
                    if win is win2:
                        pass
                    elif win.orientation == win2.orientation and win.tilt \
                            == win2.tilt:
                        ua_help = ua_help + win2.ua_value
                        area_help = area_help + win2.area
                win.wf_out = ua_help/(self.ua_value_ow + self.ua_value_win)
                win.area = area_help

        elif merge_windows is False:

            for wall in self.outer_walls:
                ua_help = wall.ua_value
                for wall2 in self.outer_walls:
                    if wall is wall2:
                        pass
                    elif wall.orientation == wall2.orientation and wall.tilt \
                            == wall2.tilt:
                        ua_help = ua_help + wall2.ua_value
                wall.wf_out = ua_help/self.ua_value_ow
                if type(wall).__name__ == "GroundFloor":
                    ground_ua_help = wall.ua_value
                    for wall3 in self.outer_walls:
                        if wall is wall3:
                            pass
                        elif type(wall3).__name__ == "GroundFloor":
                            ground_ua_help += wall3.ua_value
                    self.weightfactor_ground = [ground_ua_help/
                        self.ua_value_ow]
=======
            for wall in self.outer_walls_help:
                wall.wf_out = wall.ua_value / (
                    self.ua_value_ow + self.ua_value_win)
>>>>>>> 58aeba9b

            for win in self.windows:
                win.wf_out = win.ua_value / (
                    self.ua_value_ow + self.ua_value_win)

        elif merge_windows is False:

            for wall in self.outer_walls_help:
                wall.wf_out = wall.ua_value/self.ua_value_ow

            for win in self.windows:
                win.wf_out = win.ua_value/(self.ua_value_win)

<<<<<<< HEAD
    def calc_wf_three_element(self, merge_windows):
        '''Calculation of weightfactors.

        Calculates the weightfactors of the outer walls, rooftops and ground
        with possibility to merge windows into outer walls

        Parameters
        ----------
        merge_windows : bool
            True for merging the windows into the outer walls, False for
            separate resistance for window, default is False
        '''
        if merge_windows is True:

            for wall in self.outer_walls_help:
                ua_help = wall.ua_value
                for wall2 in self.outer_walls_help:
                    if wall is wall2:
                        pass
                    elif wall.orientation == wall2.orientation and wall.tilt \
                            == wall2.tilt:
                        ua_help = ua_help + wall2.ua_value

                wall.wf_out = ua_help/(self.ua_value_ow + self.ua_value_win)

            for win in self.windows:
                ua_help = win.ua_value
                area_help = win.area
                for win2 in self.windows:
                    if win is win2:
                        pass
                    elif win.orientation == win2.orientation and win.tilt \
                            == win2.tilt:
                        ua_help = ua_help + win2.ua_value
                        area_help = area_help + win2.area
                win.wf_out = ua_help/(self.ua_value_ow + self.ua_value_win)
                win.area = area_help

        elif merge_windows is False:

            for wall in self.outer_walls_help:
                ua_help = wall.ua_value
                for wall2 in self.outer_walls_help:
                    if wall is wall2:
                        pass
                    elif wall.orientation == wall2.orientation and wall.tilt \
                            == wall2.tilt:
                        ua_help = ua_help + wall2.ua_value
                wall.wf_out = ua_help/self.ua_value_ow

            for win in self.windows:
                ua_help = win.ua_value
                for win2 in self.windows:
                    if win is win2:
                        pass
                    elif win.orientation == win2.orientation and win.tilt \
                            == win2.tilt:
                        ua_help = ua_help + win2.ua_value
                win.wf_out = ua_help/(self.ua_value_win)

        for wall in self.ground_floors:
            ua_help = wall.ua_value
            for wall2 in self.ground_floors:
                if wall is wall2:
                    pass
                elif wall.orientation == wall2.orientation and wall.tilt \
                        == wall2.tilt:
                    ua_help = ua_help + wall2.ua_value

            wall.wf_out = ua_help/self.ua_value_gf

    def calc_wf_four_element(self, merge_windows):
        '''Calculation of weightfactors.

        Calculates the weightfactors of the outer walls, rooftops and ground
        with possibility to merge windows into outer walls

        Parameters
        ----------
        merge_windows : bool
            True for merging the windows into the outer walls, False for
            separate resistance for window, default is False
        '''
        if merge_windows is True:

            for wall in self.outer_walls_help:
                ua_help = wall.ua_value
                for wall2 in self.outer_walls_help:
                    if wall is wall2:
                        pass
                    elif wall.orientation == wall2.orientation and wall.tilt \
                            == wall2.tilt:
                        ua_help = ua_help + wall2.ua_value

                wall.wf_out = ua_help/(self.ua_value_ow + self.ua_value_win)

            for win in self.windows:
                ua_help = win.ua_value
                area_help = win.area
                for win2 in self.windows:
                    if win is win2:
                        pass
                    elif win.orientation == win2.orientation and win.tilt \
                            == win2.tilt:
                        ua_help = ua_help + win2.ua_value
                        area_help = area_help + win2.area
                win.wf_out = ua_help/(self.ua_value_ow + self.ua_value_win)
                win.area = area_help

        elif merge_windows is False:

            for wall in self.outer_walls_help:
                ua_help = wall.ua_value
                for wall2 in self.outer_walls_help:
                    if wall is wall2:
                        pass
                    elif wall.orientation == wall2.orientation and wall.tilt \
                            == wall2.tilt:
                        ua_help = ua_help + wall2.ua_value
                wall.wf_out = ua_help/self.ua_value_ow

            for win in self.windows:
                ua_help = win.ua_value
                for win2 in self.windows:
                    if win is win2:
                        pass
                    elif win.orientation == win2.orientation and win.tilt \
                            == win2.tilt:
                        ua_help = ua_help + win2.ua_value
                win.wf_out = ua_help/(self.ua_value_win)

        for wall in self.ground_floors:
            ua_help = wall.ua_value
            for wall2 in self.ground_floors:
                if wall is wall2:
                    pass
                elif wall.orientation == wall2.orientation and wall.tilt \
                        == wall2.tilt:
                    ua_help = ua_help + wall2.ua_value

            wall.wf_out = ua_help/self.ua_value_gf

        for wall in self.rooftops:
            ua_help = wall.ua_value
            for wall2 in self.ground_floors:
                if wall is wall2:
                    pass
                elif wall.orientation == wall2.orientation and wall.tilt \
                        == wall2.tilt:
                    ua_help = ua_help + wall2.ua_value

            wall.wf_out = ua_help/self.ua_value_rt
=======
        for wall in self.ground_floors:
            wall.wf_out = wall.ua_value/self.ua_value_gf

        for wall in self.rooftops:
            wall.wf_out = wall.ua_value/self.ua_value_rt
>>>>>>> 58aeba9b

    def find_walls(self, orientation, tilt):
        '''
        this function returns a list of all wall elemnts with the same
        orientation and tilt to sum them in the building
        '''
        located = []
        for i in self.outer_walls:
            if i.orientation == orientation and i.tilt == tilt:
                located.append(i)
            else:
                pass
        return located

    def find_wins(self, orientation, tilt):
        '''
        this function returns a list of all window elemnts with the same
        orientation and tilt to sum them in the building
        '''
        located = []
        for i in self.windows:
            if i.orientation == orientation and i.tilt == tilt:
                located.append(i)
            else:
                pass
        return located

    def set_inner_wall_area(self):
        '''Sets the inner wall area.

        Sets the inner wall area according to zone area size if type building
        approach is used.
        '''

        ass_error_1 = "You need to specify parent for thermal zone"

        assert self.parent is not None, ass_error_1

        for wall in self.inner_walls:
            if type(wall).__name__ == "Ceiling"\
              or type(wall).__name__ == "Floor":

                wall.area = ((self.parent.number_of_floors-1) /
                             self.parent.number_of_floors)*self.area
            else:
                typical_area = self.typical_length*self.typical_width

                avg_room_nr = self.area/typical_area

                wall.area = (avg_room_nr*(self.typical_length *
                                          self.parent.height_of_floors +
                                          2*self.typical_width *
                                          self.parent.height_of_floors))

    def set_volume_zone(self):
        '''Sets the zone volume.

        Sets the volume of a zone according area and height of floors
        (building attribute).
        '''

        ass_error_1 = "you need to specify parent for thermal zone"

        assert self.parent is not None, ass_error_1

        self.volume = self.area * self.parent.height_of_floors
        """
        if len(self.parent.thermal_zones) == 1:
            self.volume = self.area * self.parent.height_of_floors
        else:
            if self.typical_length == None \
                and self.typical_width == None:
                self.volume = self.area * self.parent.height_of_floors
            else:
                self.volume = self.typical_length*\
                    self.typical_width * self.parent.height_of_floors
        """

    def calc_heat_load(self, number_of_elements=2):
        '''Norm heat load calculation.

        Calculates the norm heat load of the thermal zone.
        '''

        _heat_capac_air = 1.002
        _density_air = 1.25

        if number_of_elements == 1 or number_of_elements == 2:
            self.heating_load = ((self.ua_value_ow + self.ua_value_win) +
                             self.volume * self.infiltration_rate *\
                                 _heat_capac_air * _density_air) * \
                            (self.t_inside - self.t_outside)
        elif number_of_elements == 3:
            self.heating_load = ((self.ua_value_ow + self.ua_value_gf +
                                     self.ua_value_win) +
                             self.volume * self.infiltration_rate *\
                             _heat_capac_air * _density_air) * \
                            (self.t_inside - self.t_outside)
        elif number_of_elements == 4:
            self.heating_load = ((self.ua_value_ow + self.ua_value_gf +
                                  self.ua_value_rt + self.ua_value_win) +
                             self.volume * self.infiltration_rate *\
                             _heat_capac_air*_density_air) * \
                            (self.t_inside - self.t_outside)

    def retrofit_zone(self, window_type=None, material=None):
        '''Retrofits all walls and windows in the zone.
        '''

        for wall_count in self.outer_walls:
            wall_count.retrofit_wall(self.parent.year_of_retrofit, material)
        for win_count in self.windows:
            win_count.replace_window(self.parent.year_of_retrofit, window_type)

    def set_calc_default(self):
        self.outer_walls_help = []

        self.r1_ow = 0.0
        self.c1_ow = 0.0
        self.r_rest_ow = 0.0
        self.r_total_ow = 0.0

        self.weightfactor_ow = []
        self.weightfactor_ground = []
        self.tilt_wall = []
        self.orientation_wall = []

        self.ua_value_ow = 0.0
        self.r_conv_inner_ow = 0.0
        self.r_rad_inner_ow = 0.0
        self.r_comb_inner_ow = 0.0
        self.r_conv_outer_ow = 0.0
        self.r_rad_outer_ow = 0.0
        self.r_comb_outer_ow = 0.0
        self.area_ow = 0.0

        self.alpha_conv_inner_ow = 0.0
        self.alpha_rad_inner_ow = 0.0
        self.alpha_comb_inner_ow = 0.0

        self.alpha_conv_outer_ow = 0.0
        self.alpha_rad_outer_ow = 0.0
        self.alpha_comb_outer_ow = 0.0

        self.r_rad_ow_iw = 0.0

        self.r1_rt = 0.0
        self.c1_rt = 0.0
        self.r_rest_rt = 0.0
        self.r_total_rt = 0.0
        self.weightfactor_rt = []
        self.tilt_rt = []
        self.orientation_rt = []
        self.ua_value_rt = 0.0
        self.r_conv_inner_rt = 0.0
        self.r_rad_inner_rt = 0.0
        self.r_comb_inner_rt = 0.0
        self.r_conv_outer_rt = 0.0
        self.r_rad_outer_rt = 0.0
        self.r_comb_outer_rt = 0.0
        self.area_rt = 0.0

        self.alpha_conv_inner_rt = 0.0
        self.alpha_rad_inner_rt = 0.0
        self.alpha_comb_inner_rt = 0.0

        self.alpha_conv_outer_rt = 0.0
        self.alpha_rad_outer_rt = 0.0
        self.alpha_comb_outer_rt = 0.0

        self.r_rad_rt_iw = 0.0

        # Calculated values for GroundFlor for each Zone
        self.r1_gf = 0.0
        self.c1_gf = 0.0
        self.r_rest_gf = 0.0
        self.r_total_gf = 0.0
        self.weightfactor_gf = []
        self.tilt_gf = []
        self.orientation_gf = []
        self.ua_value_gf = 0.0
        self.r_conv_inner_gf = 0.0
        self.r_rad_inner_gf = 0.0
        self.r_comb_inner_gf = 0.0
        self.r_conv_outer_gf = 0.0
        self.r_rad_outer_gf = 0.0
        self.r_comb_outer_gf = 0.0
        self.area_gf = 0.0

        self.alpha_conv_inner_gf = 0.0
        self.alpha_rad_inner_gf = 0.0
        self.alpha_comb_inner_gf = 0.0

        self.alpha_conv_outer_gf = 0.0
        self.alpha_rad_outer_gf = 0.0
        self.alpha_comb_outer_gf = 0.0

        self.r_rad_gf_iw = 0.0

        # Calculated values for windows for each Zone
        self.r1_win = 0.0
        self.weightfactor_win = []
        self.g_sunblind_list = []
        self.window_area_list = []
        self.orientation_win = []
        self.tilt_win = []
        self.ua_value_win = 0.0
        self.r_conv_inner_win = 0.0
        self.r_rad_inner_win = 0.0
        self.r_comb_inner_win = 0.0
        self.r_conv_outer_win = 0.0
        self.r_rad_outer_win = 0.0
        self.r_comb_outer_win = 0.0
        self.area_win = 0.0

        self.alpha_conv_inner_win = 0.0
        self.alpha_rad_inner_win = 0.0
        self.alpha_comb_inner_win = 0.0

        self.alpha_conv_outer_win = 0.0
        self.alpha_rad_outer_win = 0.0
        self.alpha_comb_outer_win = 0.0

        self.weighted_g_value = 0.0
        self.heating_load = 0.0
        self.cooling_load = 0.0

    def delete(self):
        '''Deletes the actual thermal zone and refreshs the thermal zones of
        the building
        '''
        for index, tz in enumerate(self.parent.thermal_zones):
            if tz.internal_id == self.internal_id:
                self.parent.net_leased_area -= self.area
                self.parent.thermal_zones.pop(index)

                break

    def add_element(self, building_element):
        '''Adds a building element to the corresponding list

        This function adds a BuildingElement instance to the the list
        depending on the type of the Building Element

        Parameters
        ----------
        building_element : BuildingElement()
            inherited objects of BuildingElement() instance of TEASER

        '''

        ass_error_1 = ("building element has to be an instance of OuterWall(),"
        " Rooftop(), GroundFloor(), Window(), InnerWall(), Ceiling() or "
                       "Floor()")

        assert type(building_element).__name__ in ("OuterWall", "Rooftop",
                                                   "GroundFloor", "InnerWall",
                                                   "Ceiling", "Floor",
                                                   "Window"), ass_error_1

        if type(building_element).__name__ in ("OuterWall", "Rooftop",
                                              "GroundFloor"):
            self._outer_walls.append(building_element)

        elif type(building_element).__name__ in ("InnerWall",
                                                   "Ceiling", "Floor"):
            self._inner_walls.append(building_element)

        elif type(building_element).__name__ in ("Window"):
            self._windows.append(building_element)

    @property
    def parent(self):
        return self.__parent

    @parent.setter
    def parent(self, value):
        from teaser.Logic.BuildingObjects.Building import Building
        import inspect
        if inspect.isclass(Building):
            self.__parent = value
            self.__parent.thermal_zones.append(self)


    @property
    def name(self):
        return self._name

    @name.setter
    def name(self, value):
        if isinstance(value, str):
            regex = re.compile('[^a-zA-z0-9]')
            self._name = regex.sub('', value)
        else:
            try:
                value = str(value)
                regex = re.compile('[^a-zA-z0-9]')
                self._name = regex.sub('', value)

            except ValueError:
                print("Can't convert name to string")


    @property
    def outer_walls(self):
        return self._outer_walls

    @outer_walls.setter
    def outer_walls(self, value):

        if value is None:
            self._outer_walls = []

    @property
    def inner_walls(self):
        return self._inner_walls

    @inner_walls.setter
    def inner_walls(self, value):

        if value is None:
            self._inner_walls = []

    @property
    def windows(self):
        return self._windows

    @windows.setter
    def windows(self, value):

        if value is None:
            self._windows = []

    @property
    def use_conditions(self):
        return self._use_conditions

    @use_conditions.setter
    def use_conditions(self, value):
        ass_error_1 = "Use condition has to be an instance of UseConditions()"

        assert type(value).__name__ == ("UseConditions") or \
            type(value).__name__ == ("BoundaryConditions"), ass_error_1

        if value is not None:
            self._use_conditions = value
            self.typical_length = value.typical_length
            self.typical_width = value.typical_width
        self._use_conditions = value

    @property
    def area(self):
        return self._area

    @area.setter
    def area(self, value):

        if isinstance(value, float):
            pass
        elif value is None:
            pass
        else:
            try:
                value = float(value)
            except:
                raise ValueError("Can't convert zone area to float")

        if self.parent is not None:
            if self._area is None:
                if self.parent.net_leased_area is None:
                    self.parent.net_leased_area = 0.0
                self._area = value
                self.parent.net_leased_area += value
            else:
                self.parent.net_leased_area -= self._area
                self.parent.net_leased_area += value
                self._area = value
        else:
            self._area = value

    @property
    def volume(self):
        return self._volume

    @volume.setter
    def volume(self, value):

        if isinstance(value, float):
            pass
        elif value is None:
            pass
        else:
            try:
                value = float(value)
            except:
                raise ValueError("Can't convert zone volume to float")

        if self.parent is not None:
            if self._volume is None:
                self._volume = value
                self.parent.volume += value
            else:
                self.parent.volume -= self._volume
                self.parent.volume += value
                self._volume = value
        else:
            self._volume = value

    @property
    def infiltration_rate(self):
        return self._infiltration_rate

    @infiltration_rate.setter
    def infiltration_rate(self, value):

        if isinstance(value, float):
            self._infiltration_rate = value
        elif value is None:
            self._infiltration_rate = value
        else:
            try:
                value = float(value)
                self._infiltration_rate = value
            except:
                raise ValueError("Can't convert infiltration rate to float")

    @property
    def t_inside(self):
        return self._t_inside

    @t_inside.setter
    def t_inside(self, value):
        if isinstance(value, float):
            self._t_inside = value
        elif value is None:
            self._t_inside = value
        else:
            try:
                value = float(value)
                self._t_inside = value
            except:
                raise ValueError("Can't convert temperature to float")

    @property
    def t_outside(self):
        return self._t_outside

    @t_outside.setter
    def t_outside(self, value):

        if isinstance(value, float):
            self._t_outside = value
        elif value is None:
            self._t_outside = value
        else:
            try:
                value = float(value)
                self._t_outside = value
            except:
                raise ValueError("Can't convert temperature to float")<|MERGE_RESOLUTION|>--- conflicted
+++ resolved
@@ -229,11 +229,7 @@
 
     def calc_zone_parameters(self,
                              number_of_elements=2,
-<<<<<<< HEAD
-                             merge_windows=True,
-=======
                              merge_windows=False,
->>>>>>> 58aeba9b
                              t_bt=5):
         '''RC-Calculation for the thermal zone
 
@@ -296,17 +292,10 @@
             self.calc_wf_two_element(merge_windows=merge_windows)
         elif number_of_elements == 3:
             self.calc_three_element(merge_windows=merge_windows, t_bt=t_bt)
-<<<<<<< HEAD
-            self.calc_wf_two_element(merge_windows=merge_windows)
-        elif number_of_elements == 4:
-            self.calc_four_element(merge_windows=merge_windows, t_bt=t_bt)
-            self.calc_wf_two_element(merge_windows=merge_windows)
-=======
             self.calc_wf_three_element(merge_windows=merge_windows)
         elif number_of_elements == 4:
             self.calc_four_element(merge_windows=merge_windows, t_bt=t_bt)
             self.calc_wf_four_element(merge_windows=merge_windows)
->>>>>>> 58aeba9b
 
         self.calc_heat_load(number_of_elements=number_of_elements)
 
@@ -391,13 +380,6 @@
 
                 self.r1_ow = 1/(1/self.r1_ow + (self.r1_win))
                 self.r_total_ow = 1/(self.ua_value_ow + self.ua_value_win)
-<<<<<<< HEAD
-                self.r_rad_ow_iw = 1/((1/self.r_rad_inner_ow) +
-                                      (1/self.r_rad_inner_win))
-                self.r_rest_ow = self.r_total_ow - self.r1_ow - \
-                    1/((1/self.r_conv_inner_ow) +
-                       (1/self.r_conv_inner_win)+(1/self.r_rad_ow_iw))
-=======
                 self.r_rad_ow_iw = 1/((1/self.r_rad_inner_ow) +
                                       (1/self.r_rad_inner_win))
                 self.r_rest_ow = self.r_total_ow - self.r1_ow - \
@@ -510,122 +492,11 @@
                        (1/self.r_conv_inner_win)+(1/self.r_rad_ow_iw))
                 self.r_rest_gf = self.r_total_gf - self.r1_gf - \
                     1/(1/self.r_conv_inner_gf+1/self.r_rad_gf_iw)
->>>>>>> 58aeba9b
 
             else:
                 warnings.warn("As no outer walls or no windows are defined\
                     lumped parameter cannot be calculated")
 
-<<<<<<< HEAD
-    def calc_three_element(self,
-                           merge_windows,
-                           t_bt):
-        """calcs lumped parameter for three element model
-        """
-        omega = 2 * math.pi / 86400 / t_bt
-
-        for wall in self.outer_walls:
-            if type(wall).__name__ == "OuterWall" or type(wall).__name__ == \
-                    "Rooftop":
-                self.outer_walls_help.append(wall)
-            if type(wall).__name__ == "GroundFloor":
-                self.ground_floors.append(wall)
-
-        self.ua_value_ow += self.ua_value_rt
-        self.area_ow += self.area_rt
-
-        if self.r_conv_inner_rt != 0:
-            self.r_conv_inner_ow = 1/((1/self.r_conv_inner_ow)+(
-                1/self.r_conv_inner_rt))
-        if self.r_rad_inner_gf != 0:
-            self.r_rad_inner_ow = 1/((1/self.r_rad_inner_ow)+(
-            1/self.r_rad_inner_rt))
-
-        self.alpha_conv_inner_ow = (1/(self.r_conv_inner_ow*self.area_ow))
-        self.alpha_rad_inner_ow = (1/(self.r_rad_inner_ow*self.area_ow))
-
-        if len(self.outer_walls_help) > 0:
-            if len(self.outer_walls_help) == 1:
-                self.r1_ow = self.outer_walls_help[0].r1
-                self.c1_ow = self.outer_walls_help[0].c1_korr
-            else:
-                self.r1_ow, self.c1_ow = \
-                        self.calc_chain_matrix(self.outer_walls_help, omega)
-        else:
-            pass
-
-        if len(self.ground_floors) > 0:
-            if len(self.ground_floors) == 1:
-                self.r1_gf = self.ground_floors[0].r1
-                self.c1_gf = self.ground_floors[0].c1_korr
-            else:
-                self.r1_gf, self.c1_gf = \
-                        self.calc_chain_matrix(self.ground_floors, omega)
-        else:
-            pass
-
-        if len(self.inner_walls) > 0:
-            if len(self.inner_walls) == 1:
-                self.r1_iw = self.inner_walls[0].r1
-                self.c1_iw = self.inner_walls[0].c1
-            else:
-                self.r1_iw, self.c1_iw = \
-                        self.calc_chain_matrix(self.inner_walls, omega)
-        else:
-            pass
-
-        if merge_windows is False:
-            if len(self.outer_walls) > 0 and len(self.windows) > 0:
-                sum_r1_win = 0
-                for win_count in self.windows:
-                    sum_r1_win += 1/(win_count.r1 + win_count.r_outer_comb)
-
-                self.r1_win = 1/sum_r1_win
-
-                self.r1_ow = 1/(1/self.r1_ow)
-                self.r1_gf = 1/(1/self.r1_gf)
-
-                self.r_total_ow = 1/self.ua_value_ow
-                self.r_total_gf = 1/self.ua_value_gf
-
-                self.r_rad_ow_iw = 1/(1/self.r_rad_inner_ow)
-                self.r_rad_gf_iw = 1/(1/self.r_rad_inner_gf)
-
-                self.r_rest_ow = self.r_total_ow - self.r1_ow - \
-                    1/(1/self.r_conv_inner_ow+1/self.r_rad_ow_iw)
-                self.r_rest_gf = self.r_total_gf - self.r1_gf - \
-                    1/(1/self.r_conv_inner_gf+1/self.r_rad_gf_iw)
-            else:
-                warnings.warn("As no outer walls or no windows are defined\
-                    lumped parameter cannot be calculated")
-
-        if merge_windows is True:
-            if len(self.outer_walls) > 0:
-                for win_count in self.windows:
-                    self.r1_win += 1/(win_count.r1/6)
-
-                self.r1_ow = 1/(1/self.r1_ow+ (self.r1_win))
-                self.r1_gf = 1/(1/self.r1_gf)
-
-                self.r_total_ow = 1/(self.ua_value_ow + self.ua_value_win)
-                self.r_total_gf = 1/(self.ua_value_gf)
-
-                self.r_rad_ow_iw = 1/((1/self.r_rad_inner_ow) +
-                                      (1/self.r_rad_inner_win))
-                self.r_rad_gf_iw = 1/((1/self.r_rad_inner_gf))
-
-                self.r_rest_ow = self.r_total_ow - self.r1_ow - \
-                    1/((1/self.r_conv_inner_ow) +
-                       (1/self.r_conv_inner_win)+(1/self.r_rad_ow_iw))
-                self.r_rest_gf = self.r_total_gf - self.r1_gf - \
-                    1/(1/self.r_conv_inner_gf+1/self.r_rad_gf_iw)
-
-            else:
-                warnings.warn("As no outer walls or no windows are defined\
-                    lumped parameter cannot be calculated")
-
-=======
->>>>>>> 58aeba9b
     def calc_four_element(self,
                           merge_windows,
                           t_bt):
@@ -726,7 +597,6 @@
                 self.r_total_ow = 1/(self.ua_value_ow + self.ua_value_win)
                 self.r_total_gf = 1/(self.ua_value_gf)
                 self.r_total_rt = 1/(self.ua_value_rt)
-<<<<<<< HEAD
 
                 self.r_rad_ow_iw = 1/((1/self.r_rad_inner_ow) +
                                       (1/self.r_rad_inner_win))
@@ -745,26 +615,6 @@
                 warnings.warn("As no outer walls or no windows are defined\
                     lumped parameter cannot be calculated")
 
-=======
-
-                self.r_rad_ow_iw = 1/((1/self.r_rad_inner_ow) +
-                                      (1/self.r_rad_inner_win))
-                self.r_rad_gf_iw = 1/((1/self.r_rad_inner_gf))
-                self.r_rad_rt_iw = 1/((1/self.r_rad_inner_rt))
-
-                self.r_rest_ow = self.r_total_ow - self.r1_ow - \
-                    1/((1/self.r_conv_inner_ow) +
-                       (1/self.r_conv_inner_win)+(1/self.r_rad_ow_iw))
-                self.r_rest_gf = self.r_total_gf - self.r1_gf - \
-                    1/(1/self.r_conv_inner_gf+1/self.r_rad_gf_iw)
-                self.r_rest_rt = self.r_total_rt - self.r1_rt - \
-                    1/(1/self.r_conv_inner_rt+1/self.r_rad_rt_iw)
-
-            else:
-                warnings.warn("As no outer walls or no windows are defined\
-                    lumped parameter cannot be calculated")
-
->>>>>>> 58aeba9b
     def calc_chain_matrix(self, element_list, omega):
         '''Matrix calculation.
 
@@ -888,126 +738,6 @@
         sum_r_rad_outer_win = 0
         sum_r_comb_outer_win = 0
         sum_g_value = 0
-<<<<<<< HEAD
-
-        for in_wall in self.inner_walls:
-            self.ua_value_iw += in_wall.ua_value
-            self.area_iw += in_wall.area
-            sum_r_conv_inner_iw += 1 / in_wall.r_inner_conv
-            sum_r_rad_inner_iw += 1 / in_wall.r_inner_rad
-            sum_r_comb_inner_iw += 1 / in_wall.r_inner_comb
-            sum_r_conv_outer_iw += 1 / in_wall.r_outer_conv
-            sum_r_rad_outer_iw += 1 / in_wall.r_outer_rad
-            sum_r_comb_outer_iw += 1 / in_wall.r_outer_comb
-
-        self.r_conv_inner_iw = 1 / sum_r_conv_inner_iw
-        self.r_rad_inner_iw = 1 / sum_r_rad_inner_iw
-        self.r_comb_inner_iw = 1 / sum_r_comb_inner_iw
-        self.r_conv_outer_iw = 1 / sum_r_conv_outer_iw
-        self.r_rad_outer_iw = 1 / sum_r_rad_outer_iw
-        self.r_comb_outer_iw = 1 / sum_r_comb_outer_iw
-
-        self.alpha_conv_iw = 1/(self.r_conv_inner_iw * self.area_iw)
-        self.alpha_rad_iw = 1/(self.r_rad_inner_iw * self.area_iw)
-        self.alpha_comb_iw = 1/(self.r_comb_inner_iw * self.area_iw)
-
-        for out_wall in self.outer_walls:
-            if type(out_wall).__name__ == "OuterWall":
-                self.ua_value_ow += out_wall.ua_value
-                self.area_ow += out_wall.area
-                sum_r_conv_inner_ow += 1 / out_wall.r_inner_conv
-                sum_r_rad_inner_ow += 1 / out_wall.r_inner_rad
-                sum_r_comb_inner_ow += 1 / out_wall.r_inner_comb
-                sum_r_conv_outer_ow += 1 / out_wall.r_outer_conv
-                sum_r_rad_outer_ow += 1 / out_wall.r_outer_rad
-                sum_r_comb_outer_ow += 1 / out_wall.r_outer_comb
-            elif type(out_wall).__name__ == "Rooftop":
-                self.rooftops.append(out_wall)
-                self.ua_value_rt += out_wall.ua_value
-                self.area_rt += out_wall.area
-                sum_r_conv_inner_rt += 1 / out_wall.r_inner_conv
-                sum_r_rad_inner_rt += 1 / out_wall.r_inner_rad
-                sum_r_comb_inner_rt += 1 / out_wall.r_inner_comb
-                sum_r_conv_outer_rt += 1 / out_wall.r_outer_conv
-                sum_r_rad_outer_rt += 1 / out_wall.r_outer_rad
-                sum_r_comb_outer_rt += 1 / out_wall.r_outer_comb
-            elif type(out_wall).__name__ == "GroundFloor":
-                self.ground_floors.append(out_wall)
-                self.ua_value_gf += out_wall.ua_value
-                self.area_gf += out_wall.area
-                sum_r_conv_inner_gf += 1 / out_wall.r_inner_conv
-                sum_r_rad_inner_gf += 1 / out_wall.r_inner_rad
-                sum_r_comb_inner_gf += 1 / out_wall.r_inner_comb
-                #sum_r_conv_outer_gf += 1 / out_wall.r_outer_conv
-                #sum_r_rad_outer_gf += 1 / out_wall.r_outer_rad
-                #sum_r_comb_outer_gf += 1 / out_wall.r_outer_comb
-
-        if [sum_r_comb_inner_ow, sum_r_comb_outer_ow] != 0:
-            self.r_conv_inner_ow = 1 / sum_r_conv_inner_ow
-            self.r_rad_inner_ow = 1 / sum_r_rad_inner_ow
-            self.r_comb_inner_ow = 1 / sum_r_comb_inner_ow
-            self.r_conv_outer_ow = 1 / sum_r_conv_outer_ow
-            self.r_rad_outer_ow = 1 / sum_r_rad_outer_ow
-            self.r_comb_outer_ow = 1 / sum_r_comb_outer_ow
-            self.alpha_conv_inner_ow = (1/(self.r_conv_inner_ow*self.area_ow))
-            self.alpha_rad_inner_ow = (1/(self.r_rad_inner_ow*self.area_ow))
-            self.alpha_comb_inner_ow = (1/(self.r_comb_inner_ow*self.area_ow))
-            self.alpha_conv_outer_ow = (1/(self.r_conv_outer_ow*self.area_ow))
-            self.alpha_rad_outer_ow = (1/(self.r_rad_outer_ow*self.area_ow))
-            self.alpha_comb_outer_ow = (1/(self.r_comb_outer_ow*self.area_ow))
-
-        if sum_r_comb_inner_rt != 0:
-            self.r_conv_inner_rt = 1 / sum_r_conv_inner_rt
-            self.r_rad_inner_rt = 1 / sum_r_rad_inner_rt
-            self.r_comb_inner_rt = 1 / sum_r_comb_inner_rt
-            self.r_conv_outer_rt = 1 / sum_r_conv_outer_rt
-            self.r_rad_outer_rt = 1 / sum_r_rad_outer_rt
-            self.r_comb_outer_rt = 1 / sum_r_comb_outer_rt
-            self.alpha_conv_inner_rt = (1/(self.r_conv_inner_rt*self.area_rt))
-            self.alpha_rad_inner_rt = (1/(self.r_rad_inner_rt*self.area_rt))
-            self.alpha_comb_inner_rt = (1/(self.r_comb_inner_rt*self.area_rt))
-            self.alpha_conv_outer_rt = (1/(self.r_conv_outer_rt*self.area_rt))
-            self.alpha_rad_outer_rt = (1/(self.r_rad_outer_rt*self.area_rt))
-            self.alpha_comb_outer_rt = (1/(self.r_comb_outer_rt*self.area_rt))
-        if sum_r_comb_inner_gf != 0:
-            self.r_conv_inner_gf = 1 / sum_r_conv_inner_gf
-            self.r_rad_inner_gf = 1 / sum_r_rad_inner_gf
-            self.r_comb_inner_gf = 1 / sum_r_comb_inner_gf
-            self.alpha_conv_inner_gf = (1/(self.r_conv_inner_gf*self.area_gf))
-            self.alpha_rad_inner_gf = (1/(self.r_rad_inner_gf*self.area_gf))
-            self.alpha_comb_inner_gf = (1/(self.r_comb_inner_gf*self.area_gf))
-
-        for win in self.windows:
-
-            self.ua_value_win += win.ua_value
-            self.area_win += win.area
-            sum_r_conv_inner_win += 1/ win.r_inner_conv
-            sum_r_rad_inner_win += 1/ win.r_inner_rad
-            sum_r_comb_inner_win += 1/ win.r_inner_comb
-            sum_r_conv_outer_win += 1/ win.r_outer_conv
-            sum_r_rad_outer_win += 1/ win.r_outer_rad
-            sum_r_comb_outer_win += 1/ win.r_outer_comb
-            sum_g_value += win.g_value * win.area
-
-        self.r_conv_inner_win = 1 / sum_r_conv_inner_win
-        self.r_rad_inner_win = 1 / sum_r_rad_inner_win
-        self.r_comb_inner_win = 1 / sum_r_comb_inner_win
-        self.r_conv_outer_win = 1 / sum_r_conv_outer_win
-        self.r_rad_outer_win = 1 / sum_r_rad_outer_win
-        self.r_comb_outer_win = 1 / sum_r_comb_outer_win
-        self.weighted_g_value = sum_g_value / self.area_win
-        self.alpha_conv_inner_win = (1/(self.r_conv_inner_win*self.area_win))
-        self.alpha_rad_inner_win = (1/(self.r_rad_inner_win*self.area_win))
-        self.alpha_comb_inner_win = (1/(self.r_comb_inner_win*self.area_win))
-        self.alpha_conv_outer_win = (1/(self.r_conv_outer_win*self.area_win))
-        self.alpha_rad_outer_win = (1/(self.r_rad_outer_win*self.area_win))
-        self.alpha_comb_outer_win = (1/(self.r_comb_outer_win*self.area_win))
-
-    def calc_wf_one_element(self, merge_windows):
-        pass
-
-    def calc_wf_two_element(self, merge_windows):
-=======
 
         for in_wall in self.inner_walls:
             self.ua_value_iw += in_wall.ua_value
@@ -1192,7 +922,6 @@
             wall.wf_out = wall.ua_value/self.ua_value_gf
 
     def calc_wf_four_element(self, merge_windows):
->>>>>>> 58aeba9b
         '''Calculation of weightfactors.
 
         Calculates the weightfactors of the outer walls, rooftops and ground
@@ -1206,69 +935,9 @@
         '''
         if merge_windows is True:
 
-<<<<<<< HEAD
-        if merge_windows is True:
-
-            for wall in self.outer_walls:
-                ua_help = wall.ua_value
-                for wall2 in self.outer_walls:
-                    if wall is wall2:
-                        pass
-                    elif wall.orientation == wall2.orientation and wall.tilt \
-                            == wall2.tilt:
-                        ua_help = ua_help + wall2.ua_value
-
-                wall.wf_out = ua_help/(self.ua_value_ow + self.ua_value_win)
-                if type(wall).__name__ == "GroundFloor":
-                    ground_ua_help = wall.ua_value
-                    for wall3 in self.outer_walls:
-                        if wall is wall3:
-                            pass
-                        elif type(wall3).__name__ == "GroundFloor":
-                            ground_ua_help += wall3.ua_value
-                    self.weightfactor_ground = [ground_ua_help/(
-                        self.ua_value_ow + self.ua_value_win)]
-                else:
-                    pass
-
-            for win in self.windows:
-                ua_help = win.ua_value
-                area_help = win.area
-                for win2 in self.windows:
-                    if win is win2:
-                        pass
-                    elif win.orientation == win2.orientation and win.tilt \
-                            == win2.tilt:
-                        ua_help = ua_help + win2.ua_value
-                        area_help = area_help + win2.area
-                win.wf_out = ua_help/(self.ua_value_ow + self.ua_value_win)
-                win.area = area_help
-
-        elif merge_windows is False:
-
-            for wall in self.outer_walls:
-                ua_help = wall.ua_value
-                for wall2 in self.outer_walls:
-                    if wall is wall2:
-                        pass
-                    elif wall.orientation == wall2.orientation and wall.tilt \
-                            == wall2.tilt:
-                        ua_help = ua_help + wall2.ua_value
-                wall.wf_out = ua_help/self.ua_value_ow
-                if type(wall).__name__ == "GroundFloor":
-                    ground_ua_help = wall.ua_value
-                    for wall3 in self.outer_walls:
-                        if wall is wall3:
-                            pass
-                        elif type(wall3).__name__ == "GroundFloor":
-                            ground_ua_help += wall3.ua_value
-                    self.weightfactor_ground = [ground_ua_help/
-                        self.ua_value_ow]
-=======
             for wall in self.outer_walls_help:
                 wall.wf_out = wall.ua_value / (
                     self.ua_value_ow + self.ua_value_win)
->>>>>>> 58aeba9b
 
             for win in self.windows:
                 win.wf_out = win.ua_value / (
@@ -1282,166 +951,11 @@
             for win in self.windows:
                 win.wf_out = win.ua_value/(self.ua_value_win)
 
-<<<<<<< HEAD
-    def calc_wf_three_element(self, merge_windows):
-        '''Calculation of weightfactors.
-
-        Calculates the weightfactors of the outer walls, rooftops and ground
-        with possibility to merge windows into outer walls
-
-        Parameters
-        ----------
-        merge_windows : bool
-            True for merging the windows into the outer walls, False for
-            separate resistance for window, default is False
-        '''
-        if merge_windows is True:
-
-            for wall in self.outer_walls_help:
-                ua_help = wall.ua_value
-                for wall2 in self.outer_walls_help:
-                    if wall is wall2:
-                        pass
-                    elif wall.orientation == wall2.orientation and wall.tilt \
-                            == wall2.tilt:
-                        ua_help = ua_help + wall2.ua_value
-
-                wall.wf_out = ua_help/(self.ua_value_ow + self.ua_value_win)
-
-            for win in self.windows:
-                ua_help = win.ua_value
-                area_help = win.area
-                for win2 in self.windows:
-                    if win is win2:
-                        pass
-                    elif win.orientation == win2.orientation and win.tilt \
-                            == win2.tilt:
-                        ua_help = ua_help + win2.ua_value
-                        area_help = area_help + win2.area
-                win.wf_out = ua_help/(self.ua_value_ow + self.ua_value_win)
-                win.area = area_help
-
-        elif merge_windows is False:
-
-            for wall in self.outer_walls_help:
-                ua_help = wall.ua_value
-                for wall2 in self.outer_walls_help:
-                    if wall is wall2:
-                        pass
-                    elif wall.orientation == wall2.orientation and wall.tilt \
-                            == wall2.tilt:
-                        ua_help = ua_help + wall2.ua_value
-                wall.wf_out = ua_help/self.ua_value_ow
-
-            for win in self.windows:
-                ua_help = win.ua_value
-                for win2 in self.windows:
-                    if win is win2:
-                        pass
-                    elif win.orientation == win2.orientation and win.tilt \
-                            == win2.tilt:
-                        ua_help = ua_help + win2.ua_value
-                win.wf_out = ua_help/(self.ua_value_win)
-
-        for wall in self.ground_floors:
-            ua_help = wall.ua_value
-            for wall2 in self.ground_floors:
-                if wall is wall2:
-                    pass
-                elif wall.orientation == wall2.orientation and wall.tilt \
-                        == wall2.tilt:
-                    ua_help = ua_help + wall2.ua_value
-
-            wall.wf_out = ua_help/self.ua_value_gf
-
-    def calc_wf_four_element(self, merge_windows):
-        '''Calculation of weightfactors.
-
-        Calculates the weightfactors of the outer walls, rooftops and ground
-        with possibility to merge windows into outer walls
-
-        Parameters
-        ----------
-        merge_windows : bool
-            True for merging the windows into the outer walls, False for
-            separate resistance for window, default is False
-        '''
-        if merge_windows is True:
-
-            for wall in self.outer_walls_help:
-                ua_help = wall.ua_value
-                for wall2 in self.outer_walls_help:
-                    if wall is wall2:
-                        pass
-                    elif wall.orientation == wall2.orientation and wall.tilt \
-                            == wall2.tilt:
-                        ua_help = ua_help + wall2.ua_value
-
-                wall.wf_out = ua_help/(self.ua_value_ow + self.ua_value_win)
-
-            for win in self.windows:
-                ua_help = win.ua_value
-                area_help = win.area
-                for win2 in self.windows:
-                    if win is win2:
-                        pass
-                    elif win.orientation == win2.orientation and win.tilt \
-                            == win2.tilt:
-                        ua_help = ua_help + win2.ua_value
-                        area_help = area_help + win2.area
-                win.wf_out = ua_help/(self.ua_value_ow + self.ua_value_win)
-                win.area = area_help
-
-        elif merge_windows is False:
-
-            for wall in self.outer_walls_help:
-                ua_help = wall.ua_value
-                for wall2 in self.outer_walls_help:
-                    if wall is wall2:
-                        pass
-                    elif wall.orientation == wall2.orientation and wall.tilt \
-                            == wall2.tilt:
-                        ua_help = ua_help + wall2.ua_value
-                wall.wf_out = ua_help/self.ua_value_ow
-
-            for win in self.windows:
-                ua_help = win.ua_value
-                for win2 in self.windows:
-                    if win is win2:
-                        pass
-                    elif win.orientation == win2.orientation and win.tilt \
-                            == win2.tilt:
-                        ua_help = ua_help + win2.ua_value
-                win.wf_out = ua_help/(self.ua_value_win)
-
-        for wall in self.ground_floors:
-            ua_help = wall.ua_value
-            for wall2 in self.ground_floors:
-                if wall is wall2:
-                    pass
-                elif wall.orientation == wall2.orientation and wall.tilt \
-                        == wall2.tilt:
-                    ua_help = ua_help + wall2.ua_value
-
-            wall.wf_out = ua_help/self.ua_value_gf
-
-        for wall in self.rooftops:
-            ua_help = wall.ua_value
-            for wall2 in self.ground_floors:
-                if wall is wall2:
-                    pass
-                elif wall.orientation == wall2.orientation and wall.tilt \
-                        == wall2.tilt:
-                    ua_help = ua_help + wall2.ua_value
-
-            wall.wf_out = ua_help/self.ua_value_rt
-=======
         for wall in self.ground_floors:
             wall.wf_out = wall.ua_value/self.ua_value_gf
 
         for wall in self.rooftops:
             wall.wf_out = wall.ua_value/self.ua_value_rt
->>>>>>> 58aeba9b
 
     def find_walls(self, orientation, tilt):
         '''
