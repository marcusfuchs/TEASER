--- conflicted
+++ resolved
@@ -284,9 +284,8 @@
             self._est_factor_dormer = 1.0
         elif self.dormer == 1:
             self._est_factor_dormer = 1.3
-<<<<<<< HEAD
-            
-        if self.with_ahu is True:
+
+		if self.with_ahu is True:
             self.central_ahu.profile_temperature = (7*[293.15] +
                                                     12*[295.15] +
                                                     6*[293.15])
@@ -297,15 +296,7 @@
         self.file_ahu = "\\AHU_Residential.mat"
         self.file_internal_gains = "\\InternalGains_Residential.mat"
         self.file_set_t = "\\Tset_Residential.mat"
-=======
-
-        self.file_ahu = "Residential/AHU_Residential.mat"
-        self.file_internal_gains = "Residential/InternalGains_Residential.mat"
-        self.file_set_t = "Residential/Tset_Residential.mat"
->>>>>>> 951cb9bf
-        self.file_weather = self.parent.weather_file_name
-
-    def generate_residential(self):
+        self.file_weather = self.parent.weather_file_name    def generate_residential(self):
         '''Generates a residential building.
 
         With given values, this class generates a type residential
