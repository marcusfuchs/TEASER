--- conflicted
+++ resolved
@@ -32,19 +32,13 @@
         self._a_conv = 0.0
         self._shading_g_total = 0.0
         self._shading_max_irr = 0.0
-<<<<<<< HEAD
-        #additional for simulation
-        self.splitfac = 0.0  # splitfac
+		self.splitfac = 0.0  # splitfac
         self.imax = 200  # Intensity where sunblind closes
-=======
-        
-        self._tilt = 90.0
+		self._tilt = 90.0
         self._inner_convection = 2.7
         self._inner_radiation = 5.0
         self._outer_convection = 20.0
         self._outer_radiation = 5.0
->>>>>>> 41013cb7
-
     def calc_equivalent_res(self):
         '''Equivalent resistance VDI 6007
 
